package org.schabi.newpipe.fragments.detail;

import android.app.Activity;
import android.content.Context;
import android.content.DialogInterface;
import android.content.Intent;
import android.content.SharedPreferences;
import android.net.Uri;
import android.os.Build;
import android.os.Bundle;
import android.preference.PreferenceManager;
import android.support.annotation.DrawableRes;
import android.support.annotation.FloatRange;
import android.support.annotation.NonNull;
import android.support.annotation.Nullable;
import android.support.design.widget.AppBarLayout;
import android.support.design.widget.TabLayout;
import android.support.v4.app.Fragment;
import android.support.v4.content.ContextCompat;
import android.support.v4.view.ViewPager;
import android.support.v7.app.ActionBar;
import android.support.v7.app.AlertDialog;
import android.support.v7.app.AppCompatActivity;
import android.text.Html;
import android.text.Spanned;
import android.text.TextUtils;
import android.text.method.LinkMovementMethod;
import android.text.util.Linkify;
import android.util.DisplayMetrics;
import android.util.Log;
import android.view.LayoutInflater;
import android.view.Menu;
import android.view.MenuInflater;
import android.view.MenuItem;
import android.view.MotionEvent;
import android.view.View;
import android.view.ViewGroup;
import android.widget.AdapterView;
import android.widget.FrameLayout;
import android.widget.ImageView;
import android.widget.LinearLayout;
import android.widget.RelativeLayout;
import android.widget.Spinner;
import android.widget.TextView;
import android.widget.Toast;

import com.nostra13.universalimageloader.core.assist.FailReason;
import com.nostra13.universalimageloader.core.listener.ImageLoadingListener;
import com.nostra13.universalimageloader.core.listener.SimpleImageLoadingListener;

import org.schabi.newpipe.R;
import org.schabi.newpipe.ReCaptchaActivity;
import org.schabi.newpipe.download.DownloadDialog;
import org.schabi.newpipe.extractor.InfoItem;
import org.schabi.newpipe.extractor.NewPipe;
import org.schabi.newpipe.extractor.exceptions.ContentNotAvailableException;
import org.schabi.newpipe.extractor.exceptions.ExtractionException;
import org.schabi.newpipe.extractor.exceptions.ParsingException;
import org.schabi.newpipe.extractor.services.youtube.extractors.YoutubeStreamExtractor;
import org.schabi.newpipe.extractor.stream.AudioStream;
import org.schabi.newpipe.extractor.stream.Stream;
import org.schabi.newpipe.extractor.stream.StreamInfo;
import org.schabi.newpipe.extractor.stream.StreamInfoItem;
import org.schabi.newpipe.extractor.stream.StreamType;
import org.schabi.newpipe.extractor.stream.SubtitlesStream;
import org.schabi.newpipe.extractor.stream.VideoStream;
import org.schabi.newpipe.fragments.BackPressable;
import org.schabi.newpipe.fragments.BaseStateFragment;
import org.schabi.newpipe.fragments.list.comments.CommentsFragment;
import org.schabi.newpipe.fragments.list.videos.RelatedVideosFragment;
import org.schabi.newpipe.info_list.InfoItemDialog;
import org.schabi.newpipe.local.dialog.PlaylistAppendDialog;
import org.schabi.newpipe.local.history.HistoryRecordManager;
import org.schabi.newpipe.player.MainVideoPlayer;
import org.schabi.newpipe.player.PopupVideoPlayer;
import org.schabi.newpipe.player.playqueue.PlayQueue;
import org.schabi.newpipe.player.playqueue.SinglePlayQueue;
import org.schabi.newpipe.report.ErrorActivity;
import org.schabi.newpipe.report.UserAction;
import org.schabi.newpipe.util.Constants;
import org.schabi.newpipe.util.ExtractorHelper;
import org.schabi.newpipe.util.ImageDisplayConstants;
import org.schabi.newpipe.util.InfoCache;
import org.schabi.newpipe.util.ListHelper;
import org.schabi.newpipe.util.Localization;
import org.schabi.newpipe.util.NavigationHelper;
import org.schabi.newpipe.util.PermissionHelper;
import org.schabi.newpipe.util.StreamItemAdapter;
import org.schabi.newpipe.util.StreamItemAdapter.StreamSizeWrapper;

import java.io.Serializable;
import java.util.Collection;
import java.util.Collections;
import java.util.LinkedList;
import java.util.List;

import icepick.State;
import io.reactivex.Single;
import io.reactivex.android.schedulers.AndroidSchedulers;
import io.reactivex.disposables.CompositeDisposable;
import io.reactivex.disposables.Disposable;
import io.reactivex.schedulers.Schedulers;

import static org.schabi.newpipe.util.AnimationUtils.animateView;

public class VideoDetailFragment
        extends BaseStateFragment<StreamInfo>
        implements BackPressable,
        SharedPreferences.OnSharedPreferenceChangeListener,
        View.OnClickListener,
        View.OnLongClickListener {
    public static final String AUTO_PLAY = "auto_play";

    private int updateFlags = 0;
    private static final int RELATED_STREAMS_UPDATE_FLAG = 0x1;
    private static final int RESOLUTIONS_MENU_UPDATE_FLAG = 0x2;
    private static final int TOOLBAR_ITEMS_UPDATE_FLAG = 0x4;
    private static final int COMMENTS_UPDATE_FLAG = 0x4;

    private boolean autoPlayEnabled;
    private boolean showRelatedStreams;
    private boolean showComments;

    @State
    protected int serviceId = Constants.NO_SERVICE_ID;
    @State
    protected String name;
    @State
    protected String url;

    private StreamInfo currentInfo;
    private Disposable currentWorker;
    @NonNull
    private CompositeDisposable disposables = new CompositeDisposable();

    private List<VideoStream> sortedVideoStreams;
    private int selectedVideoStreamIndex = -1;

    /*//////////////////////////////////////////////////////////////////////////
    // Views
    //////////////////////////////////////////////////////////////////////////*/

    private Menu menu;

    private Spinner spinnerToolbar;

    private LinearLayout contentRootLayoutHiding;

    private View thumbnailBackgroundButton;
    private ImageView thumbnailImageView;
    private ImageView thumbnailPlayButton;

    private View videoTitleRoot;
    private TextView videoTitleTextView;
    private ImageView videoTitleToggleArrow;
    private TextView videoCountView;

    private TextView detailControlsBackground;
    private TextView detailControlsPopup;
    private TextView detailControlsAddToPlaylist;
    private TextView detailControlsDownload;
    private TextView appendControlsDetail;
    private TextView detailDurationView;

    private LinearLayout videoDescriptionRootLayout;
    private TextView videoUploadDateView;
    private TextView videoDescriptionView;

    private View uploaderRootLayout;
    private TextView uploaderTextView;
    private ImageView uploaderThumb;

    private TextView thumbsUpTextView;
    private ImageView thumbsUpImageView;
    private TextView thumbsDownTextView;
    private ImageView thumbsDownImageView;
    private TextView thumbsDisabledTextView;

    private static final String COMMENTS_TAB_TAG = "COMMENTS";
    private static final String RELATED_TAB_TAG = "NEXT VIDEO";

    private AppBarLayout appBarLayout;
    private  ViewPager viewPager;
    private TabAdaptor pageAdapter;
    private TabLayout tabLayout;
    private FrameLayout relatedStreamsLayout;


    /*////////////////////////////////////////////////////////////////////////*/

    public static VideoDetailFragment getInstance(int serviceId, String videoUrl, String name) {
        VideoDetailFragment instance = new VideoDetailFragment();
        instance.setInitialData(serviceId, videoUrl, name);
        return instance;
    }

    /*//////////////////////////////////////////////////////////////////////////
    // Fragment's Lifecycle
    //////////////////////////////////////////////////////////////////////////*/

    @Override
    public void
    onCreate(Bundle savedInstanceState) {
        super.onCreate(savedInstanceState);
        setHasOptionsMenu(true);

        showRelatedStreams = PreferenceManager.getDefaultSharedPreferences(activity)
                .getBoolean(getString(R.string.show_next_video_key), true);

        showComments = PreferenceManager.getDefaultSharedPreferences(activity)
                .getBoolean(getString(R.string.show_comments_key), true);

        PreferenceManager.getDefaultSharedPreferences(activity)
                .registerOnSharedPreferenceChangeListener(this);
    }

    @Override
    public View onCreateView(@NonNull LayoutInflater inflater, ViewGroup container, Bundle savedInstanceState) {
        return inflater.inflate(R.layout.fragment_video_detail, container, false);
    }

    @Override
    public void onPause() {
        super.onPause();
        if (currentWorker != null) currentWorker.dispose();
    }

    @Override
    public void onResume() {
        super.onResume();

        if (updateFlags != 0) {
            if (!isLoading.get() && currentInfo != null) {
                if ((updateFlags & RELATED_STREAMS_UPDATE_FLAG) != 0) startLoading(false);
                if ((updateFlags & RESOLUTIONS_MENU_UPDATE_FLAG) != 0) setupActionBar(currentInfo);
                if ((updateFlags & COMMENTS_UPDATE_FLAG) != 0) startLoading(false);
            }

            if ((updateFlags & TOOLBAR_ITEMS_UPDATE_FLAG) != 0
                    && menu != null) {
                updateMenuItemVisibility();
            }

            updateFlags = 0;
        }

        // Check if it was loading when the fragment was stopped/paused,
        if (wasLoading.getAndSet(false)) {
            selectAndLoadVideo(serviceId, url, name);
        }
    }

    @Override
    public void onDestroy() {
        super.onDestroy();
        PreferenceManager.getDefaultSharedPreferences(activity)
                .unregisterOnSharedPreferenceChangeListener(this);

        if (currentWorker != null) currentWorker.dispose();
        if (disposables != null) disposables.clear();
        currentWorker = null;
        disposables = null;
    }

    @Override
    public void onDestroyView() {
        if (DEBUG) Log.d(TAG, "onDestroyView() called");
        spinnerToolbar.setOnItemSelectedListener(null);
        spinnerToolbar.setAdapter(null);
        super.onDestroyView();
    }

    @Override
    public void onActivityResult(int requestCode, int resultCode, Intent data) {
        super.onActivityResult(requestCode, resultCode, data);
        switch (requestCode) {
            case ReCaptchaActivity.RECAPTCHA_REQUEST:
                if (resultCode == Activity.RESULT_OK) {
                    NavigationHelper.openVideoDetailFragment(getFragmentManager(), serviceId, url, name);
                } else Log.e(TAG, "ReCaptcha failed");
                break;
            default:
                Log.e(TAG, "Request code from activity not supported [" + requestCode + "]");
                break;
        }
    }

    @Override
    public void onSharedPreferenceChanged(SharedPreferences sharedPreferences, String key) {
        if (key.equals(getString(R.string.show_next_video_key))) {
            showRelatedStreams = sharedPreferences.getBoolean(key, true);
            updateFlags |= RELATED_STREAMS_UPDATE_FLAG;
        } else if (key.equals(getString(R.string.default_video_format_key))
                || key.equals(getString(R.string.default_resolution_key))
                || key.equals(getString(R.string.show_higher_resolutions_key))
                || key.equals(getString(R.string.use_external_video_player_key))) {
            updateFlags |= RESOLUTIONS_MENU_UPDATE_FLAG;
        } else if (key.equals(getString(R.string.show_play_with_kodi_key))) {
            updateFlags |= TOOLBAR_ITEMS_UPDATE_FLAG;
        } else if (key.equals(getString(R.string.show_comments_key))) {
            showComments = sharedPreferences.getBoolean(key, true);
            updateFlags |= COMMENTS_UPDATE_FLAG;
        }
    }

    /*//////////////////////////////////////////////////////////////////////////
    // State Saving
    //////////////////////////////////////////////////////////////////////////*/

    private static final String INFO_KEY = "info_key";
    private static final String STACK_KEY = "stack_key";

    @Override
    public void onSaveInstanceState(Bundle outState) {
        super.onSaveInstanceState(outState);

        // Check if the next video label and video is visible,
        // if it is, include the two elements in the next check
        int nextCount = currentInfo != null && currentInfo.getNextVideo() != null ? 2 : 0;

        if (!isLoading.get() && currentInfo != null && isVisible()) {
            outState.putSerializable(INFO_KEY, currentInfo);
        }

        outState.putSerializable(STACK_KEY, stack);
    }

    @Override
    protected void onRestoreInstanceState(@NonNull Bundle savedState) {
        super.onRestoreInstanceState(savedState);

        Serializable serializable = savedState.getSerializable(INFO_KEY);
        if (serializable instanceof StreamInfo) {
            //noinspection unchecked
            currentInfo = (StreamInfo) serializable;
            InfoCache.getInstance().putInfo(serviceId, url, currentInfo, InfoItem.InfoType.STREAM);
        }

        serializable = savedState.getSerializable(STACK_KEY);
        if (serializable instanceof Collection) {
            //noinspection unchecked
            stack.addAll((Collection<? extends StackItem>) serializable);
        }

    }

    /*//////////////////////////////////////////////////////////////////////////
    // OnClick
    //////////////////////////////////////////////////////////////////////////*/

    @Override
    public void onClick(View v) {
        if (isLoading.get() || currentInfo == null) return;

        switch (v.getId()) {
            case R.id.detail_controls_background:
                openBackgroundPlayer(false);
                break;
            case R.id.detail_controls_popup:
                openPopupPlayer(false);
                break;
            case R.id.detail_controls_playlist_append:
                if (getFragmentManager() != null && currentInfo != null) {
                    PlaylistAppendDialog.fromStreamInfo(currentInfo)
                            .show(getFragmentManager(), TAG);
                }
                break;
            case R.id.detail_controls_download:
                if (PermissionHelper.checkStoragePermissions(activity, PermissionHelper.DOWNLOAD_DIALOG_REQUEST_CODE)) {
                    this.openDownloadDialog();
                }
                break;
            case R.id.detail_uploader_root_layout:
                if (TextUtils.isEmpty(currentInfo.getUploaderUrl())) {
                    Log.w(TAG, "Can't open channel because we got no channel URL");
                } else {
                    try {
                    NavigationHelper.openChannelFragment(
                            getFragmentManager(),
                            currentInfo.getServiceId(),
                            currentInfo.getUploaderUrl(),
                            currentInfo.getUploaderName());
                    } catch (Exception e) {
                        ErrorActivity.reportUiError((AppCompatActivity) getActivity(), e);
                }
                }
                break;
            case R.id.detail_thumbnail_root_layout:
                if (currentInfo.getVideoStreams().isEmpty()
                        && currentInfo.getVideoOnlyStreams().isEmpty()) {
                    openBackgroundPlayer(false);
                } else {
                    openVideoPlayer();
                }
                break;
            case R.id.detail_title_root_layout:
                toggleTitleAndDescription();
                break;
        }
    }

    @Override
    public boolean onLongClick(View v) {
        if (isLoading.get() || currentInfo == null) return false;

        switch (v.getId()) {
            case R.id.detail_controls_background:
                openBackgroundPlayer(true);
                break;
            case R.id.detail_controls_popup:
                openPopupPlayer(true);
                break;
            case R.id.detail_controls_download:
                NavigationHelper.openDownloads(getActivity());
                break;
        }

        return true;
    }

    private void toggleTitleAndDescription() {
        if (videoDescriptionRootLayout.getVisibility() == View.VISIBLE) {
            videoTitleTextView.setMaxLines(1);
            videoDescriptionRootLayout.setVisibility(View.GONE);
            videoTitleToggleArrow.setImageResource(R.drawable.arrow_down);
        } else {
            videoTitleTextView.setMaxLines(10);
            videoDescriptionRootLayout.setVisibility(View.VISIBLE);
            videoTitleToggleArrow.setImageResource(R.drawable.arrow_up);
        }
    }

    /*//////////////////////////////////////////////////////////////////////////
    // Init
    //////////////////////////////////////////////////////////////////////////*/

    @Override
    protected void initViews(View rootView, Bundle savedInstanceState) {
        super.initViews(rootView, savedInstanceState);
        spinnerToolbar = activity.findViewById(R.id.toolbar).findViewById(R.id.toolbar_spinner);

        thumbnailBackgroundButton = rootView.findViewById(R.id.detail_thumbnail_root_layout);
        thumbnailImageView = rootView.findViewById(R.id.detail_thumbnail_image_view);
        thumbnailPlayButton = rootView.findViewById(R.id.detail_thumbnail_play_button);

        contentRootLayoutHiding = rootView.findViewById(R.id.detail_content_root_hiding);

        videoTitleRoot = rootView.findViewById(R.id.detail_title_root_layout);
        videoTitleTextView = rootView.findViewById(R.id.detail_video_title_view);
        videoTitleToggleArrow = rootView.findViewById(R.id.detail_toggle_description_view);
        videoCountView = rootView.findViewById(R.id.detail_view_count_view);

        detailControlsBackground = rootView.findViewById(R.id.detail_controls_background);
        detailControlsPopup = rootView.findViewById(R.id.detail_controls_popup);
        detailControlsAddToPlaylist = rootView.findViewById(R.id.detail_controls_playlist_append);
        detailControlsDownload = rootView.findViewById(R.id.detail_controls_download);
        appendControlsDetail = rootView.findViewById(R.id.touch_append_detail);
        detailDurationView = rootView.findViewById(R.id.detail_duration_view);

        videoDescriptionRootLayout = rootView.findViewById(R.id.detail_description_root_layout);
        videoUploadDateView = rootView.findViewById(R.id.detail_upload_date_view);
        videoDescriptionView = rootView.findViewById(R.id.detail_description_view);
        videoDescriptionView.setMovementMethod(LinkMovementMethod.getInstance());
        videoDescriptionView.setAutoLinkMask(Linkify.WEB_URLS);

        //thumbsRootLayout = rootView.findViewById(R.id.detail_thumbs_root_layout);
        thumbsUpTextView = rootView.findViewById(R.id.detail_thumbs_up_count_view);
        thumbsUpImageView = rootView.findViewById(R.id.detail_thumbs_up_img_view);
        thumbsDownTextView = rootView.findViewById(R.id.detail_thumbs_down_count_view);
        thumbsDownImageView = rootView.findViewById(R.id.detail_thumbs_down_img_view);
        thumbsDisabledTextView = rootView.findViewById(R.id.detail_thumbs_disabled_view);

        uploaderRootLayout = rootView.findViewById(R.id.detail_uploader_root_layout);
        uploaderTextView = rootView.findViewById(R.id.detail_uploader_text_view);
        uploaderThumb = rootView.findViewById(R.id.detail_uploader_thumbnail_view);

        appBarLayout = rootView.findViewById(R.id.appbarlayout);
        viewPager = rootView.findViewById(R.id.viewpager);
        pageAdapter = new TabAdaptor(getChildFragmentManager());
        viewPager.setAdapter(pageAdapter);
        tabLayout = rootView.findViewById(R.id.tablayout);
        tabLayout.setupWithViewPager(viewPager);

        relatedStreamsLayout = rootView.findViewById(R.id.relatedStreamsLayout);

        setHeightThumbnail();


    }

    @Override
    protected void initListeners() {
        super.initListeners();

        videoTitleRoot.setOnClickListener(this);
        uploaderRootLayout.setOnClickListener(this);
        thumbnailBackgroundButton.setOnClickListener(this);
        detailControlsBackground.setOnClickListener(this);
        detailControlsPopup.setOnClickListener(this);
        detailControlsAddToPlaylist.setOnClickListener(this);
        detailControlsDownload.setOnClickListener(this);
        detailControlsDownload.setOnLongClickListener(this);

        detailControlsBackground.setLongClickable(true);
        detailControlsPopup.setLongClickable(true);
        detailControlsBackground.setOnLongClickListener(this);
        detailControlsPopup.setOnLongClickListener(this);
        detailControlsBackground.setOnTouchListener(getOnControlsTouchListener());
        detailControlsPopup.setOnTouchListener(getOnControlsTouchListener());
    }

    private void showStreamDialog(final StreamInfoItem item) {
        final Context context = getContext();
        if (context == null || context.getResources() == null || getActivity() == null) return;

        final String[] commands = new String[]{
                context.getResources().getString(R.string.enqueue_on_background),
                context.getResources().getString(R.string.enqueue_on_popup),
                context.getResources().getString(R.string.append_playlist),
                context.getResources().getString(R.string.share)
        };

        final DialogInterface.OnClickListener actions = (DialogInterface dialogInterface, int i) -> {
            switch (i) {
                case 0:
                    NavigationHelper.enqueueOnBackgroundPlayer(context, new SinglePlayQueue(item));
                    break;
                case 1:
                    NavigationHelper.enqueueOnPopupPlayer(getActivity(), new SinglePlayQueue(item));
                    break;
                case 2:
                    if (getFragmentManager() != null) {
                        PlaylistAppendDialog.fromStreamInfoItems(Collections.singletonList(item))
                                .show(getFragmentManager(), TAG);
                    }
                    break;
                case 3:
                    shareUrl(item.getName(), item.getUrl());
                    break;
                default:
                    break;
            }
        };

        new InfoItemDialog(getActivity(), item, commands, actions).show();
    }

    private View.OnTouchListener getOnControlsTouchListener() {
        return (View view, MotionEvent motionEvent) -> {
            if (!PreferenceManager.getDefaultSharedPreferences(activity)
                    .getBoolean(getString(R.string.show_hold_to_append_key), true)) {
                return false;
            }

            if (motionEvent.getAction() == MotionEvent.ACTION_DOWN) {
                animateView(appendControlsDetail, true, 250, 0, () ->
                        animateView(appendControlsDetail, false, 1500, 1000));
            }
            return false;
        };
    }

    private void initThumbnailViews(@NonNull StreamInfo info) {
        thumbnailImageView.setImageResource(R.drawable.dummy_thumbnail_dark);
        if (!TextUtils.isEmpty(info.getThumbnailUrl())) {
            final String infoServiceName = NewPipe.getNameOfService(info.getServiceId());
            final ImageLoadingListener onFailListener = new SimpleImageLoadingListener() {
                @Override
                public void onLoadingFailed(String imageUri, View view, FailReason failReason) {
                    showSnackBarError(failReason.getCause(), UserAction.LOAD_IMAGE,
                            infoServiceName, imageUri, R.string.could_not_load_thumbnails);
                }
            };

            imageLoader.displayImage(info.getThumbnailUrl(), thumbnailImageView,
                    ImageDisplayConstants.DISPLAY_THUMBNAIL_OPTIONS, onFailListener);
        }

        if (!TextUtils.isEmpty(info.getUploaderAvatarUrl())) {
            imageLoader.displayImage(info.getUploaderAvatarUrl(), uploaderThumb,
                    ImageDisplayConstants.DISPLAY_AVATAR_OPTIONS);
        }
    }


    /*//////////////////////////////////////////////////////////////////////////
    // Menu
    //////////////////////////////////////////////////////////////////////////*/

    @Override
    public void onCreateOptionsMenu(Menu menu, MenuInflater inflater) {
        this.menu = menu;

        // CAUTION set item properties programmatically otherwise it would not be accepted by
        // appcompat itemsinflater.inflate(R.menu.videoitem_detail, menu);

        inflater.inflate(R.menu.video_detail_menu, menu);

        updateMenuItemVisibility();

        ActionBar supportActionBar = activity.getSupportActionBar();
        if (supportActionBar != null) {
            supportActionBar.setDisplayHomeAsUpEnabled(true);
            supportActionBar.setDisplayShowTitleEnabled(false);
        }
    }

    private void updateMenuItemVisibility() {

        // show kodi if set in settings
        menu.findItem(R.id.action_play_with_kodi).setVisible(
                PreferenceManager.getDefaultSharedPreferences(activity).getBoolean(
                        activity.getString(R.string.show_play_with_kodi_key), false));
    }

    @Override
    public boolean onOptionsItemSelected(MenuItem item) {
        if (isLoading.get()) {
            // if is still loading block menu
            return true;
        }

        int id = item.getItemId();
        switch (id) {
            case R.id.menu_item_share: {
                if (currentInfo != null) {
                    shareUrl(currentInfo.getName(), currentInfo.getUrl());
                }
                return true;
            }
            case R.id.menu_item_openInBrowser: {
                if (currentInfo != null) {
                    openUrlInBrowser(currentInfo.getUrl());
                }
                return true;
            }
            case R.id.action_play_with_kodi:
                try {
                    NavigationHelper.playWithKore(activity, Uri.parse(
                            url.replace("https", "http")));
                } catch (Exception e) {
                    if (DEBUG) Log.i(TAG, "Failed to start kore", e);
                    showInstallKoreDialog(activity);
                }
                return true;
            default:
                return super.onOptionsItemSelected(item);
        }
    }

    private static void showInstallKoreDialog(final Context context) {
        final AlertDialog.Builder builder = new AlertDialog.Builder(context);
        builder.setMessage(R.string.kore_not_found)
                .setPositiveButton(R.string.install, (DialogInterface dialog, int which) ->
                        NavigationHelper.installKore(context))
                .setNegativeButton(R.string.cancel, (DialogInterface dialog, int which) -> {
                });
        builder.create().show();
    }

    private void setupActionBarOnError(final String url) {
        if (DEBUG) Log.d(TAG, "setupActionBarHandlerOnError() called with: url = [" + url + "]");
        Log.e("-----", "missing code");
    }

    private void setupActionBar(final StreamInfo info) {
        if (DEBUG) Log.d(TAG, "setupActionBarHandler() called with: info = [" + info + "]");
        boolean isExternalPlayerEnabled = PreferenceManager.getDefaultSharedPreferences(activity)
                .getBoolean(activity.getString(R.string.use_external_video_player_key), false);

        sortedVideoStreams = ListHelper.getSortedStreamVideosList(activity, info.getVideoStreams(), info.getVideoOnlyStreams(), false);
        selectedVideoStreamIndex = ListHelper.getDefaultResolutionIndex(activity, sortedVideoStreams);

        final StreamItemAdapter<VideoStream, Stream> streamsAdapter = new StreamItemAdapter<>(activity, new StreamSizeWrapper<>(sortedVideoStreams, activity), isExternalPlayerEnabled);
        spinnerToolbar.setAdapter(streamsAdapter);
        spinnerToolbar.setSelection(selectedVideoStreamIndex);
        spinnerToolbar.setOnItemSelectedListener(new AdapterView.OnItemSelectedListener() {
            @Override
            public void onItemSelected(AdapterView<?> parent, View view, int position, long id) {
                selectedVideoStreamIndex = position;
            }

            @Override
            public void onNothingSelected(AdapterView<?> parent) {
            }
        });
    }

    /*//////////////////////////////////////////////////////////////////////////
    // OwnStack
    //////////////////////////////////////////////////////////////////////////*/

    /**
     * Stack that contains the "navigation history".<br>
     * The peek is the current video.
     */
    protected final LinkedList<StackItem> stack = new LinkedList<>();

    public void clearHistory() {
        stack.clear();
    }

    public void pushToStack(int serviceId, String videoUrl, String name) {
        if (DEBUG) {
            Log.d(TAG, "pushToStack() called with: serviceId = [" + serviceId + "], videoUrl = [" + videoUrl + "], name = [" + name + "]");
        }

        if (stack.size() > 0 && stack.peek().getServiceId() == serviceId && stack.peek().getUrl().equals(videoUrl)) {
            Log.d(TAG, "pushToStack() called with: serviceId == peek.serviceId = [" + serviceId + "], videoUrl == peek.getUrl = [" + videoUrl + "]");
            return;
        } else {
            Log.d(TAG, "pushToStack() wasn't equal");
        }

        stack.push(new StackItem(serviceId, videoUrl, name));
    }

    public void setTitleToUrl(int serviceId, String videoUrl, String name) {
        if (name != null && !name.isEmpty()) {
            for (StackItem stackItem : stack) {
                if (stack.peek().getServiceId() == serviceId
                        && stackItem.getUrl().equals(videoUrl)) {
                    stackItem.setTitle(name);
                }
            }
        }
    }

    @Override
    public boolean onBackPressed() {
        if (DEBUG) Log.d(TAG, "onBackPressed() called");
        // That means that we are on the start of the stack,
        // return false to let the MainActivity handle the onBack
        if (stack.size() <= 1) return false;
        // Remove top
        stack.pop();
        // Get stack item from the new top
        StackItem peek = stack.peek();

        selectAndLoadVideo(peek.getServiceId(), peek.getUrl(), !TextUtils.isEmpty(peek.getTitle()) ? peek.getTitle() : "");
        return true;
    }

    /*//////////////////////////////////////////////////////////////////////////
    // Info loading and handling
    //////////////////////////////////////////////////////////////////////////*/

    @Override
    protected void doInitialLoadLogic() {
        if (currentInfo == null) prepareAndLoadInfo();
        else prepareAndHandleInfo(currentInfo, false);
    }

    public void selectAndLoadVideo(int serviceId, String videoUrl, String name) {
        setInitialData(serviceId, videoUrl, name);
        prepareAndLoadInfo();
    }

    public void prepareAndHandleInfo(final StreamInfo info, boolean scrollToTop) {
        if (DEBUG)
            Log.d(TAG, "prepareAndHandleInfo() called with: info = [" + info + "], scrollToTop = [" + scrollToTop + "]");

        setInitialData(info.getServiceId(), info.getOriginalUrl(), info.getName());
        pushToStack(serviceId, url, name);
        showLoading();
        initTabs();

        if (scrollToTop) appBarLayout.setExpanded(true, true);
        handleResult(info);
        showContent();

    }

    protected void prepareAndLoadInfo() {
        appBarLayout.setExpanded(true, true);
        pushToStack(serviceId, url, name);
        startLoading(false);
    }

    @Override
    public void startLoading(boolean forceLoad) {
        super.startLoading(forceLoad);

        initTabs();
        currentInfo = null;
        if (currentWorker != null) currentWorker.dispose();

        currentWorker = ExtractorHelper.getStreamInfo(serviceId, url, forceLoad)
                .subscribeOn(Schedulers.io())
                .observeOn(AndroidSchedulers.mainThread())
                .subscribe((@NonNull StreamInfo result) -> {
                    isLoading.set(false);
                    currentInfo = result;
                    handleResult(result);
                    showContent();
                }, (@NonNull Throwable throwable) -> {
                    isLoading.set(false);
                    onError(throwable);
                });

    }

    private void initTabs() {
        pageAdapter.clearAllItems();

        if(shouldShowComments()){
            pageAdapter.addFragment(CommentsFragment.getInstance(serviceId, url, name), COMMENTS_TAB_TAG);
        }

        if(showRelatedStreams && null == relatedStreamsLayout){
            //temp empty fragment. will be updated in handleResult
            pageAdapter.addFragment(new Fragment(), RELATED_TAB_TAG);
        }

        pageAdapter.notifyDataSetUpdate();

        if(pageAdapter.getCount() < 2){
            tabLayout.setVisibility(View.GONE);
        }else{
            tabLayout.setVisibility(View.VISIBLE);
        }
    }

    private boolean shouldShowComments() {
        try {
            return showComments && NewPipe.getService(serviceId).isCommentsSupported();
        } catch (ExtractionException e) {
            return false;
        }
    }

    /*//////////////////////////////////////////////////////////////////////////
    // Play Utils
    //////////////////////////////////////////////////////////////////////////*/

    private void openBackgroundPlayer(final boolean append) {
        AudioStream audioStream = currentInfo.getAudioStreams()
                .get(ListHelper.getDefaultAudioFormat(activity, currentInfo.getAudioStreams()));

        boolean useExternalAudioPlayer = PreferenceManager.getDefaultSharedPreferences(activity)
                .getBoolean(activity.getString(R.string.use_external_audio_player_key), false);

        if (!useExternalAudioPlayer && android.os.Build.VERSION.SDK_INT >= 16) {
            openNormalBackgroundPlayer(append);
        } else {
            startOnExternalPlayer(activity, currentInfo, audioStream);
        }
    }

    private void openPopupPlayer(final boolean append) {
        if (!PermissionHelper.isPopupEnabled(activity)) {
            PermissionHelper.showPopupEnablementToast(activity);
            return;
        }

        final PlayQueue itemQueue = new SinglePlayQueue(currentInfo);
        if (append) {
            NavigationHelper.enqueueOnPopupPlayer(activity, itemQueue);
        } else {
            Toast.makeText(activity, R.string.popup_playing_toast, Toast.LENGTH_SHORT).show();
            final Intent intent = NavigationHelper.getPlayerIntent(
                    activity, PopupVideoPlayer.class, itemQueue, getSelectedVideoStream().resolution
            );
            activity.startService(intent);
        }
    }

    private void openVideoPlayer() {
        VideoStream selectedVideoStream = getSelectedVideoStream();

        if (PreferenceManager.getDefaultSharedPreferences(activity)
                .getBoolean(this.getString(R.string.use_external_video_player_key), false)) {
            startOnExternalPlayer(activity, currentInfo, selectedVideoStream);
        } else {
            openNormalPlayer();
        }
    }

    private void openNormalBackgroundPlayer(final boolean append) {
        final PlayQueue itemQueue = new SinglePlayQueue(currentInfo);
        if (append) {
            NavigationHelper.enqueueOnBackgroundPlayer(activity, itemQueue);
        } else {
            NavigationHelper.playOnBackgroundPlayer(activity, itemQueue);
        }
    }

    private void openNormalPlayer() {
        Intent mIntent;
        final PlayQueue playQueue = new SinglePlayQueue(currentInfo);
        mIntent = NavigationHelper.getPlayerIntent(activity,
                MainVideoPlayer.class,
                playQueue,
                getSelectedVideoStream().getResolution());
        startActivity(mIntent);
    }

    /*//////////////////////////////////////////////////////////////////////////
    // Utils
    //////////////////////////////////////////////////////////////////////////*/

    public void setAutoplay(boolean autoplay) {
        this.autoPlayEnabled = autoplay;
    }

    private void startOnExternalPlayer(@NonNull final Context context,
                                       @NonNull final StreamInfo info,
                                       @NonNull final Stream selectedStream) {
        NavigationHelper.playOnExternalPlayer(context, currentInfo.getName(),
                currentInfo.getUploaderName(), selectedStream);

        final HistoryRecordManager recordManager = new HistoryRecordManager(requireContext());
        disposables.add(recordManager.onViewed(info).onErrorComplete()
                .subscribe(
                        ignored -> {/* successful */},
                        error -> Log.e(TAG, "Register view failure: ", error)
                ));
    }

    @Nullable
    private VideoStream getSelectedVideoStream() {
        return sortedVideoStreams != null ? sortedVideoStreams.get(selectedVideoStreamIndex) : null;
    }

    private void prepareDescription(final String descriptionHtml) {
        if (TextUtils.isEmpty(descriptionHtml)) {
            return;
        }

        disposables.add(Single.just(descriptionHtml)
                .map((@io.reactivex.annotations.NonNull String description) -> {
                    Spanned parsedDescription;
                    if (Build.VERSION.SDK_INT >= 24) {
                        parsedDescription = Html.fromHtml(description, 0);
                    } else {
                        //noinspection deprecation
                        parsedDescription = Html.fromHtml(description);
                    }
                    return parsedDescription;
                })
                .subscribeOn(Schedulers.computation())
                .observeOn(AndroidSchedulers.mainThread())
                .subscribe((@io.reactivex.annotations.NonNull Spanned spanned) -> {
                    videoDescriptionView.setText(spanned);
                    videoDescriptionView.setVisibility(View.VISIBLE);
                }));
    }

    private void setHeightThumbnail() {
        final DisplayMetrics metrics = getResources().getDisplayMetrics();
        boolean isPortrait = metrics.heightPixels > metrics.widthPixels;
        int height = isPortrait
                ? (int) (metrics.widthPixels / (16.0f / 9.0f))
                : (int) (metrics.heightPixels / 2f);
        thumbnailImageView.setLayoutParams(
                new FrameLayout.LayoutParams(RelativeLayout.LayoutParams.MATCH_PARENT, height));
        thumbnailImageView.setMinimumHeight(height);
    }

    private void showContent() {
        contentRootLayoutHiding.setVisibility(View.VISIBLE);
    }

    protected void setInitialData(int serviceId, String url, String name) {
        this.serviceId = serviceId;
        this.url = url;
        this.name = !TextUtils.isEmpty(name) ? name : "";
    }

    private void setErrorImage(final int imageResource) {
        if (thumbnailImageView == null || activity == null) return;

        thumbnailImageView.setImageDrawable(ContextCompat.getDrawable(activity, imageResource));
        animateView(thumbnailImageView, false, 0, 0,
                () -> animateView(thumbnailImageView, true, 500));
    }

    @Override
    public void showError(String message, boolean showRetryButton) {
        showError(message, showRetryButton, R.drawable.not_available_monkey);
    }

    protected void showError(String message, boolean showRetryButton, @DrawableRes int imageError) {
        super.showError(message, showRetryButton);
        setErrorImage(imageError);
    }

    /*//////////////////////////////////////////////////////////////////////////
    // Contract
    //////////////////////////////////////////////////////////////////////////*/

    @Override
    public void showLoading() {
        super.showLoading();

        contentRootLayoutHiding.setVisibility(View.INVISIBLE);
        animateView(spinnerToolbar, false, 200);
        animateView(thumbnailPlayButton, false, 50);
        animateView(detailDurationView, false, 100);

        videoTitleTextView.setText(name != null ? name : "");
        videoTitleTextView.setMaxLines(1);
        animateView(videoTitleTextView, true, 0);

        videoDescriptionRootLayout.setVisibility(View.GONE);
        videoTitleToggleArrow.setImageResource(R.drawable.arrow_down);
        videoTitleToggleArrow.setVisibility(View.GONE);
        videoTitleRoot.setClickable(false);

        if(relatedStreamsLayout != null){
            if(showRelatedStreams){
                relatedStreamsLayout.setVisibility(View.INVISIBLE);
            }else{
                relatedStreamsLayout.setVisibility(View.GONE);
            }
        }

        imageLoader.cancelDisplayTask(thumbnailImageView);
        imageLoader.cancelDisplayTask(uploaderThumb);
        thumbnailImageView.setImageBitmap(null);
        uploaderThumb.setImageBitmap(null);
    }

    @Override
    public void handleResult(@NonNull StreamInfo info) {
        super.handleResult(info);

        setInitialData(info.getServiceId(), info.getOriginalUrl(), info.getName());

        if(showRelatedStreams){
            if(null == relatedStreamsLayout){ //phone
                pageAdapter.updateItem(RELATED_TAB_TAG, RelatedVideosFragment.getInstance(currentInfo));
                pageAdapter.notifyDataSetUpdate();
            }else{ //tablet
                getChildFragmentManager().beginTransaction()
                        .replace(R.id.relatedStreamsLayout, RelatedVideosFragment.getInstance(currentInfo))
                        .commitNow();
                relatedStreamsLayout.setVisibility(View.VISIBLE);
            }
        }

        pushToStack(serviceId, url, name);

        animateView(thumbnailPlayButton, true, 200);
        videoTitleTextView.setText(name);

        if (!TextUtils.isEmpty(info.getUploaderName())) {
            uploaderTextView.setText(info.getUploaderName());
            uploaderTextView.setVisibility(View.VISIBLE);
            uploaderTextView.setSelected(true);
        } else {
            uploaderTextView.setVisibility(View.GONE);
        }
        uploaderThumb.setImageDrawable(ContextCompat.getDrawable(activity, R.drawable.buddy));

        if (info.getViewCount() >= 0) {
            videoCountView.setText(Localization.localizeViewCount(activity, info.getViewCount()));
            videoCountView.setVisibility(View.VISIBLE);
        } else {
            videoCountView.setVisibility(View.GONE);
        }

        if (info.getDislikeCount() == -1 && info.getLikeCount() == -1) {
            thumbsDownImageView.setVisibility(View.VISIBLE);
            thumbsUpImageView.setVisibility(View.VISIBLE);
            thumbsUpTextView.setVisibility(View.GONE);
            thumbsDownTextView.setVisibility(View.GONE);

            thumbsDisabledTextView.setVisibility(View.VISIBLE);
        } else {
            if (info.getDislikeCount() >= 0) {
                thumbsDownTextView.setText(Localization.shortCount(activity, info.getDislikeCount()));
                thumbsDownTextView.setVisibility(View.VISIBLE);
                thumbsDownImageView.setVisibility(View.VISIBLE);
            } else {
                thumbsDownTextView.setVisibility(View.GONE);
                thumbsDownImageView.setVisibility(View.GONE);
            }

            if (info.getLikeCount() >= 0) {
                thumbsUpTextView.setText(Localization.shortCount(activity, info.getLikeCount()));
                thumbsUpTextView.setVisibility(View.VISIBLE);
                thumbsUpImageView.setVisibility(View.VISIBLE);
            } else {
                thumbsUpTextView.setVisibility(View.GONE);
                thumbsUpImageView.setVisibility(View.GONE);
            }
            thumbsDisabledTextView.setVisibility(View.GONE);
        }

        if (info.getDuration() > 0) {
            detailDurationView.setText(Localization.getDurationString(info.getDuration()));
            detailDurationView.setBackgroundColor(ContextCompat.getColor(activity, R.color.duration_background_color));
            animateView(detailDurationView, true, 100);
        } else if (info.getStreamType() == StreamType.LIVE_STREAM) {
            detailDurationView.setText(R.string.duration_live);
            detailDurationView.setBackgroundColor(ContextCompat.getColor(activity, R.color.live_duration_background_color));
            animateView(detailDurationView, true, 100);
        } else {
            detailDurationView.setVisibility(View.GONE);
        }

        videoDescriptionView.setVisibility(View.GONE);
        videoTitleRoot.setClickable(true);
        videoTitleToggleArrow.setVisibility(View.VISIBLE);
        videoTitleToggleArrow.setImageResource(R.drawable.arrow_down);
        videoDescriptionRootLayout.setVisibility(View.GONE);
        if (!TextUtils.isEmpty(info.getUploadDate())) {
            videoUploadDateView.setText(Localization.localizeDate(activity, info.getUploadDate()));
        }
        prepareDescription(info.getDescription());

        animateView(spinnerToolbar, true, 500);
        setupActionBar(info);
        initThumbnailViews(info);

        setTitleToUrl(info.getServiceId(), info.getUrl(), info.getName());
        setTitleToUrl(info.getServiceId(), info.getOriginalUrl(), info.getName());

        if (!info.getErrors().isEmpty()) {
            showSnackBarError(info.getErrors(),
                    UserAction.REQUESTED_STREAM,
                    NewPipe.getNameOfService(info.getServiceId()),
                    info.getUrl(),
                    0);
        }

        switch (info.getStreamType()) {
            case LIVE_STREAM:
            case AUDIO_LIVE_STREAM:
                detailControlsDownload.setVisibility(View.GONE);
                spinnerToolbar.setVisibility(View.GONE);
                break;
            default:
                if(info.getAudioStreams().isEmpty()) detailControlsBackground.setVisibility(View.GONE);
                if (!info.getVideoStreams().isEmpty()
                        || !info.getVideoOnlyStreams().isEmpty()) break;

                detailControlsPopup.setVisibility(View.GONE);
                spinnerToolbar.setVisibility(View.GONE);
                thumbnailPlayButton.setImageResource(R.drawable.ic_headset_white_24dp);
                break;
        }

        if (autoPlayEnabled) {
            openVideoPlayer();
            // Only auto play in the first open
            autoPlayEnabled = false;
        }
    }


    public void openDownloadDialog() {
<<<<<<< HEAD
        try {
            DownloadDialog downloadDialog = DownloadDialog.newInstance(currentInfo);
            downloadDialog.setVideoStreams(sortedVideoStreams);
            downloadDialog.setAudioStreams(currentInfo.getAudioStreams());
            downloadDialog.setSelectedVideoStream(selectedVideoStreamIndex);

            downloadDialog.show(activity.getSupportFragmentManager(), "downloadDialog");
        } catch (Exception e) {
            Toast.makeText(activity,
                    R.string.could_not_setup_download_menu,
                    Toast.LENGTH_LONG).show();
            e.printStackTrace();
        }
=======
            try {
                DownloadDialog downloadDialog = DownloadDialog.newInstance(currentInfo);
                downloadDialog.setVideoStreams(sortedVideoStreams);
                downloadDialog.setAudioStreams(currentInfo.getAudioStreams());
                downloadDialog.setSelectedVideoStream(selectedVideoStreamIndex);
                downloadDialog.setSubtitleStreams(currentInfo.getSubtitles());

                downloadDialog.show(activity.getSupportFragmentManager(), "downloadDialog");
            } catch (Exception e) {
                Toast.makeText(activity,
                        R.string.could_not_setup_download_menu,
                        Toast.LENGTH_LONG).show();
                e.printStackTrace();
            }
>>>>>>> 3599ab3c
    }

    /*//////////////////////////////////////////////////////////////////////////
    // Stream Results
    //////////////////////////////////////////////////////////////////////////*/

    @Override
    protected boolean onError(Throwable exception) {
        if (super.onError(exception)) return true;

        if (exception instanceof YoutubeStreamExtractor.GemaException) {
            onBlockedByGemaError();
        } else if (exception instanceof ContentNotAvailableException) {
            showError(getString(R.string.content_not_available), false);
        } else {
            int errorId = exception instanceof YoutubeStreamExtractor.DecryptException
                    ? R.string.youtube_signature_decryption_error
                    : exception instanceof ParsingException
                    ? R.string.parsing_error
                    : R.string.general_error;
            onUnrecoverableError(exception,
                    UserAction.REQUESTED_STREAM,
                    NewPipe.getNameOfService(serviceId),
                    url,
                    errorId);
        }

        return true;
    }

    public void onBlockedByGemaError() {
        thumbnailBackgroundButton.setOnClickListener((View v) -> {
            Intent intent = new Intent();
            intent.setAction(Intent.ACTION_VIEW);
            intent.setData(Uri.parse(getString(R.string.c3s_url)));
            startActivity(intent);
        });

        showError(getString(R.string.blocked_by_gema), false, R.drawable.gruese_die_gema);
    }
}<|MERGE_RESOLUTION|>--- conflicted
+++ resolved
@@ -10,7 +10,6 @@
 import android.os.Bundle;
 import android.preference.PreferenceManager;
 import android.support.annotation.DrawableRes;
-import android.support.annotation.FloatRange;
 import android.support.annotation.NonNull;
 import android.support.annotation.Nullable;
 import android.support.design.widget.AppBarLayout;
@@ -62,7 +61,6 @@
 import org.schabi.newpipe.extractor.stream.StreamInfo;
 import org.schabi.newpipe.extractor.stream.StreamInfoItem;
 import org.schabi.newpipe.extractor.stream.StreamType;
-import org.schabi.newpipe.extractor.stream.SubtitlesStream;
 import org.schabi.newpipe.extractor.stream.VideoStream;
 import org.schabi.newpipe.fragments.BackPressable;
 import org.schabi.newpipe.fragments.BaseStateFragment;
@@ -1151,12 +1149,12 @@
 
 
     public void openDownloadDialog() {
-<<<<<<< HEAD
         try {
             DownloadDialog downloadDialog = DownloadDialog.newInstance(currentInfo);
             downloadDialog.setVideoStreams(sortedVideoStreams);
             downloadDialog.setAudioStreams(currentInfo.getAudioStreams());
             downloadDialog.setSelectedVideoStream(selectedVideoStreamIndex);
+            downloadDialog.setSubtitleStreams(currentInfo.getSubtitles());
 
             downloadDialog.show(activity.getSupportFragmentManager(), "downloadDialog");
         } catch (Exception e) {
@@ -1165,22 +1163,6 @@
                     Toast.LENGTH_LONG).show();
             e.printStackTrace();
         }
-=======
-            try {
-                DownloadDialog downloadDialog = DownloadDialog.newInstance(currentInfo);
-                downloadDialog.setVideoStreams(sortedVideoStreams);
-                downloadDialog.setAudioStreams(currentInfo.getAudioStreams());
-                downloadDialog.setSelectedVideoStream(selectedVideoStreamIndex);
-                downloadDialog.setSubtitleStreams(currentInfo.getSubtitles());
-
-                downloadDialog.show(activity.getSupportFragmentManager(), "downloadDialog");
-            } catch (Exception e) {
-                Toast.makeText(activity,
-                        R.string.could_not_setup_download_menu,
-                        Toast.LENGTH_LONG).show();
-                e.printStackTrace();
-            }
->>>>>>> 3599ab3c
     }
 
     /*//////////////////////////////////////////////////////////////////////////
