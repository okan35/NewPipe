/*
 * Copyright 2018 Mauricio Colli <mauriciocolli@outlook.com>
 * ThemeHelper.java is part of NewPipe
 *
 * License: GPL-3.0+
 * This program is free software: you can redistribute it and/or modify
 * it under the terms of the GNU General Public License as published by
 * the Free Software Foundation, either version 3 of the License, or
 * (at your option) any later version.
 *
 * This program is distributed in the hope that it will be useful,
 * but WITHOUT ANY WARRANTY; without even the implied warranty of
 * MERCHANTABILITY or FITNESS FOR A PARTICULAR PURPOSE.  See the
 * GNU General Public License for more details.
 *
 * You should have received a copy of the GNU General Public License
 * along with this program. If not, see <http://www.gnu.org/licenses/>.
 */

package org.schabi.newpipe.util;

import android.content.Context;
import android.content.res.TypedArray;
import android.preference.PreferenceManager;
import android.util.TypedValue;
import android.view.ContextThemeWrapper;

import androidx.annotation.AttrRes;
import androidx.annotation.StyleRes;
import androidx.core.content.ContextCompat;

import org.schabi.newpipe.R;
import org.schabi.newpipe.extractor.NewPipe;
import org.schabi.newpipe.extractor.StreamingService;
import org.schabi.newpipe.extractor.exceptions.ExtractionException;

public final class ThemeHelper {
    private ThemeHelper() { }

    /**
     * Apply the selected theme (on NewPipe settings) in the context
     * with the default style (see {@link #setTheme(Context, int)}).
     *
     * @param context context that the theme will be applied
     */
    public static void setTheme(final Context context) {
        setTheme(context, -1);
    }

    /**
     * Apply the selected theme (on NewPipe settings) in the context,
     * themed according with the styles defined for the service .
     *
     * @param context   context that the theme will be applied
     * @param serviceId the theme will be styled to the service with this id,
     *                  pass -1 to get the default style
     */
    public static void setTheme(final Context context, final int serviceId) {
        context.setTheme(getThemeForService(context, serviceId));
    }

    /**
     * Return true if the selected theme (on NewPipe settings) is the Light theme.
     *
     * @param context context to get the preference
     * @return whether the light theme is selected
     */
    public static boolean isLightThemeSelected(final Context context) {
        return getSelectedThemeString(context).equals(context.getResources()
                .getString(R.string.light_theme_key));
    }


    /**
     * Create and return a wrapped context with the default selected theme set.
     *
     * @param baseContext the base context for the wrapper
     * @return a wrapped-styled context
     */
    public static Context getThemedContext(final Context baseContext) {
        return new ContextThemeWrapper(baseContext, getThemeForService(baseContext, -1));
    }

    /**
     * Return the selected theme without being styled to any service.
     * See {@link #getThemeForService(Context, int)}.
     *
     * @param context context to get the selected theme
     * @return the selected style (the default one)
     */
    @StyleRes
    public static int getDefaultTheme(final Context context) {
        return getThemeForService(context, -1);
    }

    /**
     * Return a dialog theme styled according to the (default) selected theme.
     *
     * @param context context to get the selected theme
     * @return the dialog style (the default one)
     */
    @StyleRes
    public static int getDialogTheme(final Context context) {
        return isLightThemeSelected(context) ? R.style.LightDialogTheme : R.style.DarkDialogTheme;
    }

    /**
     * Return a min-width dialog theme styled according to the (default) selected theme.
     *
     * @param context context to get the selected theme
     * @return the dialog style (the default one)
     */
    @StyleRes
    public static int getMinWidthDialogTheme(final Context context) {
        return isLightThemeSelected(context) ? R.style.LightDialogMinWidthTheme
                : R.style.DarkDialogMinWidthTheme;
    }

    /**
     * Return the selected theme styled according to the serviceId.
     *
     * @param context   context to get the selected theme
     * @param serviceId return a theme styled to this service,
     *                  -1 to get the default
     * @return the selected style (styled)
     */
    @StyleRes
    public static int getThemeForService(final Context context, final int serviceId) {
        String lightTheme = context.getResources().getString(R.string.light_theme_key);
        String darkTheme = context.getResources().getString(R.string.dark_theme_key);
        String blackTheme = context.getResources().getString(R.string.black_theme_key);

        String selectedTheme = getSelectedThemeString(context);

        int defaultTheme = R.style.DarkTheme;
        if (selectedTheme.equals(lightTheme)) {
            defaultTheme = R.style.LightTheme;
        } else if (selectedTheme.equals(blackTheme)) {
            defaultTheme = R.style.BlackTheme;
        } else if (selectedTheme.equals(darkTheme)) {
            defaultTheme = R.style.DarkTheme;
        }

        if (serviceId <= -1) {
            return defaultTheme;
        }

        final StreamingService service;
        try {
            service = NewPipe.getService(serviceId);
        } catch (ExtractionException ignored) {
            return defaultTheme;
        }

        String themeName = "DarkTheme";
        if (selectedTheme.equals(lightTheme)) {
            themeName = "LightTheme";
        } else if (selectedTheme.equals(blackTheme)) {
            themeName = "BlackTheme";
        } else if (selectedTheme.equals(darkTheme)) {
            themeName = "DarkTheme";
        }

        themeName += "." + service.getServiceInfo().getName();
        int resourceId = context
                .getResources()
                .getIdentifier(themeName, "style", context.getPackageName());

        if (resourceId > 0) {
            return resourceId;
        }

        return defaultTheme;
    }

    @StyleRes
    public static int getSettingsThemeStyle(final Context context) {
        String lightTheme = context.getResources().getString(R.string.light_theme_key);
        String darkTheme = context.getResources().getString(R.string.dark_theme_key);
        String blackTheme = context.getResources().getString(R.string.black_theme_key);

        String selectedTheme = getSelectedThemeString(context);

        if (selectedTheme.equals(lightTheme)) {
            return R.style.LightSettingsTheme;
        } else if (selectedTheme.equals(blackTheme)) {
            return R.style.BlackSettingsTheme;
        } else if (selectedTheme.equals(darkTheme)) {
            return R.style.DarkSettingsTheme;
        } else {
            // Fallback
            return R.style.DarkSettingsTheme;
        }
    }

    /**
<<<<<<< HEAD
     * Get a resource id from a resource styled according to the context's theme.
=======
     * Get a resource id from a resource styled according to the the context's theme.
     *
     * @param context Android app context
     * @param attr    attribute reference of the resource
     * @return resource ID
>>>>>>> 2c453c76
     */
    public static int resolveResourceIdFromAttr(final Context context, @AttrRes final int attr) {
        TypedArray a = context.getTheme().obtainStyledAttributes(new int[]{attr});
        int attributeResourceId = a.getResourceId(0, 0);
        a.recycle();
        return attributeResourceId;
    }

    /**
<<<<<<< HEAD
     * Get a color from an attr styled according to the context's theme.
=======
     * Get a color from an attr styled according to the the context's theme.
     *
     * @param context Android app context
     * @param attrColor    attribute reference of the resource
     * @return the color
>>>>>>> 2c453c76
     */
    public static int resolveColorFromAttr(final Context context, @AttrRes final int attrColor) {
        final TypedValue value = new TypedValue();
        context.getTheme().resolveAttribute(attrColor, value, true);

        if (value.resourceId != 0) {
            return ContextCompat.getColor(context, value.resourceId);
        }

        return value.data;
    }

    private static String getSelectedThemeString(final Context context) {
        String themeKey = context.getString(R.string.theme_key);
        String defaultTheme = context.getResources().getString(R.string.default_theme_value);
        return PreferenceManager.getDefaultSharedPreferences(context)
                .getString(themeKey, defaultTheme);
    }

    /**
     * This will get the R.drawable.* resource to which attr is currently pointing to.
     *
     * @param attr    a R.attribute.* resource value
     * @param context the context to use
     * @return a R.drawable.* resource value
     */
    public static int getIconByAttr(final int attr, final Context context) {
        return context.obtainStyledAttributes(new int[]{attr})
                .getResourceId(0, -1);
    }
}<|MERGE_RESOLUTION|>--- conflicted
+++ resolved
@@ -194,15 +194,11 @@
     }
 
     /**
-<<<<<<< HEAD
      * Get a resource id from a resource styled according to the context's theme.
-=======
-     * Get a resource id from a resource styled according to the the context's theme.
      *
      * @param context Android app context
      * @param attr    attribute reference of the resource
      * @return resource ID
->>>>>>> 2c453c76
      */
     public static int resolveResourceIdFromAttr(final Context context, @AttrRes final int attr) {
         TypedArray a = context.getTheme().obtainStyledAttributes(new int[]{attr});
@@ -212,15 +208,11 @@
     }
 
     /**
-<<<<<<< HEAD
      * Get a color from an attr styled according to the context's theme.
-=======
-     * Get a color from an attr styled according to the the context's theme.
-     *
-     * @param context Android app context
-     * @param attrColor    attribute reference of the resource
+     *
+     * @param context   Android app context
+     * @param attrColor attribute reference of the resource
      * @return the color
->>>>>>> 2c453c76
      */
     public static int resolveColorFromAttr(final Context context, @AttrRes final int attrColor) {
         final TypedValue value = new TypedValue();
