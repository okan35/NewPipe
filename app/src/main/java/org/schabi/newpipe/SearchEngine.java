package org.schabi.newpipe;

import java.util.ArrayList;
import java.util.Vector;

/**
 * Created by Christian Schabesberger on 10.08.15.
 *
 * Copyright (C) Christian Schabesberger 2015 <chris.schabesberger@mailbox.org>
 * SearchEngine.java is part of NewPipe.
 *
 * NewPipe is free software: you can redistribute it and/or modify
 * it under the terms of the GNU General Public License as published by
 * the Free Software Foundation, either version 3 of the License, or
 * (at your option) any later version.
 *
 * NewPipe is distributed in the hope that it will be useful,
 * but WITHOUT ANY WARRANTY; without even the implied warranty of
 * MERCHANTABILITY or FITNESS FOR A PARTICULAR PURPOSE.  See the
 * GNU General Public License for more details.
 *
 * You should have received a copy of the GNU General Public License
 * along with NewPipe.  If not, see <http://www.gnu.org/licenses/>.
 */

public interface SearchEngine {


    class Result {
        public String errorMessage = "";
        public String suggestion = "";
        public Vector<VideoInfoItem> resultList = new Vector<>();
    }

<<<<<<< HEAD
    Result search(String query, int page);

    ArrayList<String> suggestionList(String query);
=======
    //Result search(String query, int page);
    Result search(String query, int page, String contentCountry);
>>>>>>> fc707b6c
}<|MERGE_RESOLUTION|>--- conflicted
+++ resolved
@@ -32,12 +32,8 @@
         public Vector<VideoInfoItem> resultList = new Vector<>();
     }
 
-<<<<<<< HEAD
-    Result search(String query, int page);
+    ArrayList<String> suggestionList(String query);
 
-    ArrayList<String> suggestionList(String query);
-=======
     //Result search(String query, int page);
     Result search(String query, int page, String contentCountry);
->>>>>>> fc707b6c
 }