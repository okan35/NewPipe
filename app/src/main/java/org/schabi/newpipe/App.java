--- conflicted
+++ resolved
@@ -91,12 +91,8 @@
         // Initialize settings first because others inits can use its values
         SettingsActivity.initSettings(this);
 
-<<<<<<< HEAD
-        NewPipe.init(getDownloader(), new Localization("GB", "en"));
-=======
         NewPipe.init(getDownloader(),
                 org.schabi.newpipe.util.Localization.getPreferredExtractorLocal(this));
->>>>>>> c9b938ae
         StateSaver.init(this);
         initNotificationChannel();
 
