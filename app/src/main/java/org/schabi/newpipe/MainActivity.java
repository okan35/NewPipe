--- conflicted
+++ resolved
@@ -28,22 +28,8 @@
 import android.os.Looper;
 import android.preference.PreferenceManager;
 import android.util.Log;
-<<<<<<< HEAD
 import android.view.*;
 import android.widget.*;
-=======
-import android.view.LayoutInflater;
-import android.view.Menu;
-import android.view.MenuItem;
-import android.view.View;
-import android.view.ViewGroup;
-import android.widget.AdapterView;
-import android.widget.ArrayAdapter;
-import android.widget.Button;
-import android.widget.ImageView;
-import android.widget.Spinner;
-import android.widget.TextView;
->>>>>>> 7ede2daa
 
 import androidx.annotation.NonNull;
 import androidx.appcompat.app.ActionBar;
@@ -67,24 +53,11 @@
 import org.schabi.newpipe.fragments.detail.VideoDetailFragment;
 import org.schabi.newpipe.fragments.list.search.SearchFragment;
 import org.schabi.newpipe.player.VideoPlayer;
+import org.schabi.newpipe.player.event.OnKeyDownListener;
 import org.schabi.newpipe.player.playqueue.PlayQueue;
 import org.schabi.newpipe.report.ErrorActivity;
-<<<<<<< HEAD
 import org.schabi.newpipe.util.*;
-=======
-import org.schabi.newpipe.util.AndroidTvUtils;
-import org.schabi.newpipe.util.Constants;
-import org.schabi.newpipe.util.KioskTranslator;
-import org.schabi.newpipe.util.Localization;
-import org.schabi.newpipe.util.NavigationHelper;
-import org.schabi.newpipe.util.PeertubeHelper;
-import org.schabi.newpipe.util.PermissionHelper;
-import org.schabi.newpipe.util.ServiceHelper;
-import org.schabi.newpipe.util.StateSaver;
-import org.schabi.newpipe.util.TLSSocketFactoryCompat;
-import org.schabi.newpipe.util.ThemeHelper;
 import org.schabi.newpipe.views.FocusOverlayView;
->>>>>>> 7ede2daa
 
 import java.util.ArrayList;
 import java.util.List;
@@ -530,6 +503,16 @@
     }
 
     @Override
+    public boolean onKeyDown(final int keyCode, final KeyEvent event) {
+        final Fragment fragment = getSupportFragmentManager().findFragmentById(R.id.fragment_player_holder);
+        if (fragment instanceof OnKeyDownListener && !bottomSheetHiddenOrCollapsed()) {
+            // Provide keyDown event to fragment which then sends this event to the main player service
+            return ((OnKeyDownListener) fragment).onKeyDown(keyCode) || super.onKeyDown(keyCode, event);
+        }
+        return super.onKeyDown(keyCode, event);
+    }
+
+    @Override
     public void onBackPressed() {
         if (DEBUG) {
             Log.d(TAG, "onBackPressed() called");
@@ -543,14 +526,9 @@
             }
         }
 
-<<<<<<< HEAD
-        final FrameLayout bottomSheetLayout = findViewById(R.id.fragment_player_holder);
-        final BottomSheetBehavior<FrameLayout> bottomSheetBehavior = BottomSheetBehavior.from(bottomSheetLayout);
-
-        final int sheetState = bottomSheetBehavior.getState();
-        // In case bottomSheet is not visible on the screen or collapsed we can assume that the user interacts with a fragment
-        // inside fragment_holder so all back presses should be handled by it
-        if (sheetState == BottomSheetBehavior.STATE_HIDDEN || sheetState == BottomSheetBehavior.STATE_COLLAPSED) {
+        // In case bottomSheet is not visible on the screen or collapsed we can assume that the user
+        // interacts with a fragment inside fragment_holder so all back presses should be handled by it
+        if (bottomSheetHiddenOrCollapsed()) {
             final Fragment fragment = getSupportFragmentManager().findFragmentById(R.id.fragment_holder);
             // If current fragment implements BackPressable (i.e. can/wanna handle back press) delegate the back press to it
             if (fragment instanceof BackPressable) {
@@ -561,23 +539,14 @@
             final Fragment fragmentPlayer = getSupportFragmentManager().findFragmentById(R.id.fragment_player_holder);
             // If current fragment implements BackPressable (i.e. can/wanna handle back press) delegate the back press to it
             if (fragmentPlayer instanceof BackPressable) {
-                if (!((BackPressable) fragmentPlayer).onBackPressed())
-                    bottomSheetBehavior.setState(BottomSheetBehavior.STATE_COLLAPSED);
+                if (!((BackPressable) fragmentPlayer).onBackPressed()) {
+                    final FrameLayout bottomSheetLayout = findViewById(R.id.fragment_player_holder);
+                    BottomSheetBehavior.from(bottomSheetLayout).setState(BottomSheetBehavior.STATE_COLLAPSED);
+                }
                 return;
             }
         }
 
-=======
-        Fragment fragment = getSupportFragmentManager().findFragmentById(R.id.fragment_holder);
-        // If current fragment implements BackPressable (i.e. can/wanna handle back press)
-        // delegate the back press to it
-        if (fragment instanceof BackPressable) {
-            if (((BackPressable) fragment).onBackPressed()) {
-                return;
-            }
-        }
-
->>>>>>> 7ede2daa
         if (getSupportFragmentManager().getBackStackEntryCount() == 1) {
             finish();
         } else {
@@ -599,12 +568,7 @@
                 NavigationHelper.openDownloads(this);
                 break;
             case PermissionHelper.DOWNLOAD_DIALOG_REQUEST_CODE:
-<<<<<<< HEAD
                 Fragment fragment = getSupportFragmentManager().findFragmentById(R.id.fragment_player_holder);
-=======
-                Fragment fragment = getSupportFragmentManager()
-                        .findFragmentById(R.id.fragment_holder);
->>>>>>> 7ede2daa
                 if (fragment instanceof VideoDetailFragment) {
                     ((VideoDetailFragment) fragment).openDownloadDialog();
                 }
@@ -748,17 +712,10 @@
                 switch (((StreamingService.LinkType) intent
                         .getSerializableExtra(Constants.KEY_LINK_TYPE))) {
                     case STREAM:
-<<<<<<< HEAD
                         boolean autoPlay = intent.getBooleanExtra(VideoDetailFragment.AUTO_PLAY, false);
                         final String intentCacheKey = intent.getStringExtra(VideoPlayer.PLAY_QUEUE_KEY);
                         final PlayQueue playQueue = intentCacheKey != null ? SerializedCache.getInstance().take(intentCacheKey, PlayQueue.class) : null;
                         NavigationHelper.openVideoDetailFragment(getSupportFragmentManager(), serviceId, url, title, autoPlay, playQueue);
-=======
-                        boolean autoPlay = intent
-                                .getBooleanExtra(VideoDetailFragment.AUTO_PLAY, false);
-                        NavigationHelper.openVideoDetailFragment(getSupportFragmentManager(),
-                                serviceId, url, title, autoPlay);
->>>>>>> 7ede2daa
                         break;
                     case CHANNEL:
                         NavigationHelper.openChannelFragment(getSupportFragmentManager(),
@@ -791,4 +748,15 @@
             ErrorActivity.reportUiError(this, e);
         }
     }
+    /*
+    * Utils
+    * */
+
+    private boolean bottomSheetHiddenOrCollapsed() {
+        final FrameLayout bottomSheetLayout = findViewById(R.id.fragment_player_holder);
+        final BottomSheetBehavior<FrameLayout> bottomSheetBehavior = BottomSheetBehavior.from(bottomSheetLayout);
+
+        final int sheetState = bottomSheetBehavior.getState();
+        return sheetState == BottomSheetBehavior.STATE_HIDDEN || sheetState == BottomSheetBehavior.STATE_COLLAPSED;
+    }
 }