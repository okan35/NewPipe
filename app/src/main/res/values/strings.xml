--- conflicted
+++ resolved
@@ -534,12 +534,9 @@
     <string name="grid">Grid</string>
 	  <string name="auto">Auto</string>
     <string name="switch_view">Switch View</string>
-<<<<<<< HEAD
 
     <!-- App update notification -->
     <string name="app_update_notification_content_title">NewPipe Update Available!</string>
     <string name="app_update_notification_content_text">Tap to download</string>
 
-=======
->>>>>>> 4d572238
 </resources>