<?xml version='1.0' encoding='UTF-8'?>
<resources xmlns:xliff="urn:oasis:names:tc:xliff:document:1.2">
    <string name="app_name" translatable="false">NewPipe</string>
    <string name="main_bg_subtitle">Tap search to get started</string>
    <string name="background_player_name">NewPipe Background Player</string>
    <string name="title_videoitem_detail" translatable="false">NewPipe</string>
    <string name="view_count_text">%1$s views</string>
    <string name="upload_date_text">Published on %1$s</string>
    <string name="no_player_found">No stream player found. Install VLC?</string>
    <string name="install">Install</string>
    <string name="cancel">Cancel</string>
    <string name="fdroid_vlc_url" translatable="false">https://f-droid.org/repository/browse/?fdfilter=vlc&amp;fdid=org.videolan.vlc</string>
    <string name="open_in_browser">Open in browser</string>
    <string name="share">Share</string>
    <string name="loading">Loading</string>
    <string name="download">Download</string>
    <string name="search">Search</string>
    <string name="settings">Settings</string>
    <string name="did_you_mean">Did you mean: %1$s ?</string>
    <string name="search_page">Search page: </string>
    <string name="share_dialog_title">Share with</string>
    <string name="choose_browser">Choose browser</string>
    <string name="screen_rotation">rotation</string>
    <string name="settings_activity_title">Settings</string>
    <string name="use_external_video_player_title">Use external video player</string>
    <string name="use_external_audio_player_title">Use external audio player</string>

    <string name="download_path_title">Video download path</string>
    <string name="download_path_summary">Path to store downloaded videos in.</string>
    <string name="download_path_dialog_title">Enter download path for videos</string>

    <string name="download_path_audio_title">Audio download path</string>
    <string name="download_path_audio_summary">Path to store downloaded audio in</string>
    <string name="download_path_audio_dialog_title">Enter download path for audio files.</string>

    <string name="autoplay_by_calling_app_title">Autoplay when called from another app</string>
    <string name="autoplay_by_calling_app_summary">Automatically play a video when NewPipe is called from another app.</string>
    <string name="default_resolution_title">Default resolution</string>
    <string name="play_with_kodi_title">Play with Kodi</string>
    <string name="kore_not_found">Kore app not found. Install Kore?</string>
    <string name="fdroid_kore_url" translatable="false">https://f-droid.org/repository/browse/?fdfilter=Kore&amp;fdid=org.xbmc.kore</string>
    <string name="show_play_with_kodi_title">Show \"Play with Kodi\" option</string>
    <string name="show_play_with_kodi_summary">Display an option to play a video via Kodi media center.</string>
    <string name="play_audio">Audio</string>
    <string name="default_audio_format_title">Default audio format</string>
    <string name="webm_description">WebM — free format</string>
    <string name="m4a_description">m4a — better quality</string>
    <string name="theme_title">Theme</string>
    <string name="dark_theme_title">Dark</string>
    <string name="light_theme_title">Light</string>

    <string name="download_dialog_title">Download</string>
    <string-array name="download_options">
        <item>Video</item>
        <item>Audio</item>
    </string-array>

    <string-array name="download_options_no_audio">
        <item>Video</item>
    </string-array>

    <string-array name="download_options_no_video">
        <item>Audio</item>
    </string-array>

    <string name="next_video_title">Next video</string>
    <string name="show_next_and_similar_title">Show next and similar videos</string>
    <string name="url_not_supported_toast">URL not supported</string>
    <string name="similar_videos_btn_text">Similar videos</string>
    <string name="search_language_title">Preferred content language</string>
    <string name="settings_category_video_audio_title">Video &amp; Audio</string>
    <string name="settings_category_appearance_title">Appearance</string>
    <string name="settings_category_other_title">Other</string>
    <string name="background_player_time_text" translatable="false">%1$s - NewPipe</string>
    <string name="background_player_playing_toast">Playing in background</string>
    <string name="c3s_url" translatable="false">https://www.c3s.cc/</string>
    <string name="play_btn_text">Play</string>
    <string name="content">Content</string>
    <string name="show_age_restricted_content_title">Show age restricted content</string>
    <string name="video_is_age_restricted">Video is Age restricted. Enable age restricted videos in the settings first.</string>
    <string name="duration_live">live</string>
    <string name="downloads">Downloads</string>
    <string name="downloads_title">Downloads</string>
    <string name="settings_title">Settings</string>
    <string name="error_report_title">Error report</string>

    <!-- error strings -->
    <string name="general_error">Error</string>
    <string name="network_error">Network error</string>
    <string name="could_not_load_thumbnails">Could not load all Thumbnails</string>
    <string name="youtube_signature_decryption_error">Could not decrypt video url signature.</string>
    <string name="parsing_error">Could not parse website.</string>
    <string name="light_parsing_error">Could not parse website completely.</string>
    <string name="content_not_available">Content not available.</string>
    <string name="blocked_by_gema">Blocked by GEMA.</string>
    <string name="could_not_setup_download_menu">Could not setup download menu.</string>
    <string name="live_streams_not_supported">This is a LIVE STREAM. These are not yet supported.</string>
    <string name="could_not_get_stream">Could not get any stream.</string>
    <string name="could_not_load_image">Could not load Image</string>
    <string name="app_ui_crash">App/UI crashed</string>
    <!-- error activity -->
    <string name="sorry_string">Sorry that should not happen.</string>
    <string name="guru_meditation" translatable="false">Guru Meditation.</string>
    <string name="error_report_button_text">Report error via mail</string>
    <string name="error_snackbar_message">Sorry some errors occurred.</string>
    <string name="error_snackbar_action">REPORT</string>
    <string name="what_device_headline">Info:</string>
    <string name="what_happened_headline">What happened:</string>
    <string name="info_labels">What:\\nRequest:\\nContent Lang:\\nService:\\nGMT Time:\\nPackage:\\nVersion:\\nOS version:\\nGlob. IP range:</string>
    <string name="info_searched_lbl">Searched for:</string>
    <string name="info_requested_stream_lbl">Requested stream:</string>
    <string name="your_comment">Your comment (in English):</string>
    <string name="error_details_headline">Details:</string>


    <!-- Content descriptions (for better accessibility) -->
    <string name="list_thumbnail_view_description">Video preview thumbnail</string>
    <string name="detail_thumbnail_view_description">Video preview thumbnail</string>
    <string name="detail_uploader_thumbnail_view_description">Uploader\'s userpic thumbnail</string>
    <string name="detail_likes_img_view_description">Likes</string>
    <string name="detail_dislikes_img_view_description">Dislikes</string>
    <string name="use_tor_title">Use Tor</string>
    <string name="use_tor_summary">(Experimental) Force download traffic through Tor for increased privacy (streaming videos not yet supported).</string>
    <string name="report_error">Report an Error</string>
    <string name="user_report">User report</string>

    <string name="err_dir_create">Cannot create download directory \'%1$s\'</string>
    <string name="info_dir_created">Created download directory \'%1$s\'</string>

    <string name="enable_background_audio">Play in background</string>
    <string name="video">Video</string>
    <string name="audio">Audio</string>
    <string name="text">Text</string>
    <string name="logging">Logging</string>
    <string name="logging_normal">Normal</string>
    <string name="logging_verbose">Verbose</string>
    <string name="retry">Retry</string>
    <string name="off">[off]</string>
    <string name="error_drm_not_supported">Protected content not supported on API levels below 18</string>
    <string name="error_drm_unsupported_scheme">This device does not support the required DRM scheme</string>
    <string name="error_drm_unknown">An unknown DRM error occurred</string>
    <string name="error_no_decoder">This device does not provide a decoder for <xliff:g id="mime_type">%1$s</xliff:g></string>
    <string name="error_no_secure_decoder">This device does not provide a secure decoder for <xliff:g id="mime_type">%1$s</xliff:g></string>
    <string name="error_querying_decoders">Unable to query device decoders</string>
    <string name="error_instantiating_decoder">Unable to instantiate decoder <xliff:g id="decoder_name">%1$s</xliff:g></string>
    <string name="storage_permission_denied">Permission to access storage was denied</string>
    <string name="use_exoplayer_title">Use ExoPlayer</string>
    <string name="use_exoplayer_summary">Experimental</string>

    <!-- Missions -->
    <string name="start">Start</string>
    <string name="pause">Pause</string>
    <string name="view">View</string>
    <string name="delete">Delete</string>
    <string name="checksum">Checksum</string>

    <!-- Fragment -->
    <string name="add">New mission</string>
    <string name="finish">Okay</string>
    <string name="switch_mode">Switch between list and grid</string>


    <!-- Msg -->
    <string name="msg_url">Download URL</string>
    <string name="msg_name">File name</string>
    <string name="msg_threads">Threads</string>
    <string name="msg_fetch_filename">Fetch file name</string>
    <string name="msg_error">Error</string>
    <string name="msg_server_unsupported">Server unsupported</string>
    <string name="msg_exists">File already exists</string>
    <string name="msg_url_malform">Malformed URL or Internet not available</string>
    <string name="msg_running">NewPipe Downloading</string>
    <string name="msg_running_detail">Tap for details</string>
    <string name="msg_wait">Please wait…</string>
    <string name="msg_copied">Copied to clipboard.</string>
    <string name="no_available_dir">Please select an available download directory.</string>

    <!-- Checksum types -->
    <string name="md5" translatable="false">MD5</string>
    <string name="sha1" translatable="false">SHA1</string>
    <string name="title_activity_channel">ChannelActivity</string>
    <string name="large_text">
        "Material is the metaphor.\n\n"

        "A material metaphor is the unifying theory of a rationalized space and a system of motion."
        "The material is grounded in tactile reality, inspired by the study of paper and ink, yet "
        "technologically advanced and open to imagination and magic.\n"
        "Surfaces and edges of the material provide visual cues that are grounded in reality. The "
        "use of familiar tactile attributes helps users quickly understand affordances. Yet the "
        "flexibility of the material creates new affordances that supercede those in the physical "
        "world, without breaking the rules of physics.\n"
        "The fundamentals of light, surface, and movement are key to conveying how objects move, "
        "interact, and exist in space and in relation to each other. Realistic lighting shows "
        "seams, divides space, and indicates moving parts.\n\n"

        "Bold, graphic, intentional.\n\n"

        "The foundational elements of print based design typography, grids, space, scale, color, "
        "and use of imagery guide visual treatments. These elements do far more than please the "
        "eye. They create hierarchy, meaning, and focus. Deliberate color choices, edge to edge "
        "imagery, large scale typography, and intentional white space create a bold and graphic "
        "interface that immerse the user in the experience.\n"
        "An emphasis on user actions makes core functionality immediately apparent and provides "
        "waypoints for the user.\n\n"

        "Motion provides meaning.\n\n"

        "Motion respects and reinforces the user as the prime mover. Primary user actions are "
        "inflection points that initiate motion, transforming the whole design.\n"
        "All action takes place in a single environment. Objects are presented to the user without "
        "breaking the continuity of experience even as they transform and reorganize.\n"
        "Motion is meaningful and appropriate, serving to focus attention and maintain continuity. "
        "Feedback is subtle yet clear. Transitions are efﬁcient yet coherent.\n\n"

        "3D world.\n\n"

        "The material environment is a 3D space, which means all objects have x, y, and z "
        "dimensions. The z-axis is perpendicularly aligned to the plane of the display, with the "
        "positive z-axis extending towards the viewer. Every sheet of material occupies a single "
        "position along the z-axis and has a standard 1dp thickness.\n"
        "On the web, the z-axis is used for layering and not for perspective. The 3D world is "
        "emulated by manipulating the y-axis.\n\n"

        "Light and shadow.\n\n"

        "Within the material environment, virtual lights illuminate the scene. Key lights create "
        "directional shadows, while ambient light creates soft shadows from all angles.\n"
        "Shadows in the material environment are cast by these two light sources. In Android "
        "development, shadows occur when light sources are blocked by sheets of material at "
        "various positions along the z-axis. On the web, shadows are depicted by manipulating the "
        "y-axis only. The following example shows the card with a height of 6dp.\n\n"

        "Resting elevation.\n\n"

        "All material objects, regardless of size, have a resting elevation, or default elevation "
        "that does not change. If an object changes elevation, it should return to its resting "
        "elevation as soon as possible.\n\n"

        "Component elevations.\n\n"

        "The resting elevation for a component type is consistent across apps (e.g., FAB elevation "
        "does not vary from 6dp in one app to 16dp in another app).\n"
        "Components may have different resting elevations across platforms, depending on the depth "
        "of the environment (e.g., TV has a greater depth than mobile or desktop).\n\n"

        "Responsive elevation and dynamic elevation offsets.\n\n"

        "Some component types have responsive elevation, meaning they change elevation in response "
        "to user input (e.g., normal, focused, and pressed) or system events. These elevation "
        "changes are consistently implemented using dynamic elevation offsets.\n"
        "Dynamic elevation offsets are the goal elevation that a component moves towards, relative "
        "to the component’s resting state. They ensure that elevation changes are consistent "
        "across actions and component types. For example, all components that lift on press have "
        "the same elevation change relative to their resting elevation.\n"
        "Once the input event is completed or cancelled, the component will return to its resting "
        "elevation.\n\n"

        "Avoiding elevation interference.\n\n"

        "Components with responsive elevations may encounter other components as they move between "
        "their resting elevations and dynamic elevation offsets. Because material cannot pass "
        "through other material, components avoid interfering with one another any number of ways, "
        "whether on a per component basis or using the entire app layout.\n"
        "On a component level, components can move or be removed before they cause interference. "
        "For example, a floating action button (FAB) can disappear or move off screen before a "
        "user picks up a card, or it can move if a snackbar appears.\n"
        "On the layout level, design your app layout to minimize opportunities for interference. "
        "For example, position the FAB to one side of stream of a cards so the FAB won’t interfere "
        "when a user tries to pick up one of cards.\n\n"
    </string>
    <string name="action_settings">Settings</string>
<<<<<<< HEAD
    <string name="reCaptchaActivity">reCaptcha</string>
    <string name="reCaptcha_title">reCaptcha Challenge</string>
    <string name="recaptcha_request_toast">ReCaptcha Challenge requested</string>
=======
    <string name="reCaptchaActivity">reCAPTCHA</string>
    <string name="reCaptcha_title">reCAPTCHA Challenge</string>
>>>>>>> 4beafad7

    <!-- End of GigaGet's Strings -->

</resources><|MERGE_RESOLUTION|>--- conflicted
+++ resolved
@@ -269,14 +269,9 @@
         "when a user tries to pick up one of cards.\n\n"
     </string>
     <string name="action_settings">Settings</string>
-<<<<<<< HEAD
-    <string name="reCaptchaActivity">reCaptcha</string>
-    <string name="reCaptcha_title">reCaptcha Challenge</string>
-    <string name="recaptcha_request_toast">ReCaptcha Challenge requested</string>
-=======
     <string name="reCaptchaActivity">reCAPTCHA</string>
     <string name="reCaptcha_title">reCAPTCHA Challenge</string>
->>>>>>> 4beafad7
+    <string name="recaptcha_request_toast">reCAPTCHA Challenge requested</string>
 
     <!-- End of GigaGet's Strings -->
 
