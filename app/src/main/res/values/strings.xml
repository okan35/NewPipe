<?xml version='1.0' encoding='UTF-8'?>
<resources>
    <string name="app_name" translatable="false">NewPipe</string>
    <string name="main_bg_subtitle">Tap search to get started</string>
    <string name="view_count_text">%1$s views</string>
    <string name="upload_date_text">Published on %1$s</string>
    <string name="no_player_found">No stream player found. Do you want to install VLC?</string>
    <string name="install">Install</string>
    <string name="cancel">Cancel</string>
    <string name="fdroid_vlc_url" translatable="false">https://f-droid.org/repository/browse/?fdfilter=vlc&amp;fdid=org.videolan.vlc</string>
    <string name="open_in_browser">Open in browser</string>
    <string name="open_in_popup_mode">Open in popup mode</string>
    <string name="share">Share</string>
    <string name="download">Download</string>
    <string name="search">Search</string>
    <string name="settings">Settings</string>
    <string name="did_you_mean">Did you mean: %1$s ?</string>
    <string name="share_dialog_title">Share with</string>
    <string name="choose_browser">Choose browser</string>
    <string name="screen_rotation">rotation</string>
    <string name="use_external_video_player_title">Use external video player</string>
    <string name="use_external_video_player_summary">Some resolutions will NOT have audio when this option is enabled</string>
    <string name="use_external_audio_player_title">Use external audio player</string>
    <string name="popup_mode_share_menu_title">NewPipe popup mode</string>
    <string name="rss_button_title" translatable="false">RSS</string>
    <string name="subscribe_button_title">Subscribe</string>
    <string name="subscribed_button_title">Subscribed</string>
    <string name="channel_unsubscribed">Channel unsubscribed</string>
    <string name="subscription_change_failed">Unable to change subscription</string>
    <string name="subscription_update_failed">Unable to update subscription</string>

    <string name="tab_main">Main</string>
    <string name="tab_subscriptions">Subscriptions</string>

    <string name="fragment_whats_new">What\'s New</string>

    <string name="controls_background_title">Background</string>
    <string name="controls_popup_title">Popup</string>

    <string name="download_path_title">Video download path</string>
    <string name="download_path_summary">Path to store downloaded videos in</string>
    <string name="download_path_dialog_title">Enter download path for videos</string>

    <string name="download_path_audio_title">Audio download path</string>
    <string name="download_path_audio_summary">Path to store downloaded audio in</string>
    <string name="download_path_audio_dialog_title">Enter download path for audio files</string>

    <string name="autoplay_by_calling_app_title">Autoplay</string>
    <string name="autoplay_by_calling_app_summary">Automatically plays a video when NewPipe is called from another app</string>
    <string name="default_resolution_title">Default resolution</string>
    <string name="default_popup_resolution_title">Default popup resolution</string>
    <string name="show_higher_resolutions_title">Show higher resolutions</string>
    <string name="show_higher_resolutions_summary">Only some devices support playing 2K/4K videos</string>
    <string name="play_with_kodi_title">Play with Kodi</string>
    <string name="kore_not_found">Kore app not found. Install it?</string>
    <string name="kore_package" translatable="false">org.xbmc.kore</string>
    <string name="show_play_with_kodi_title">Show \"Play with Kodi\" option</string>
    <string name="show_play_with_kodi_summary">Display an option to play a video via Kodi media center</string>
    <string name="play_audio">Audio</string>
    <string name="default_audio_format_title">Default audio format</string>
    <string name="default_video_format_title">Default video format</string>
    <string name="webm_description">WebM — free format</string>
    <string name="m4a_description">M4A — better quality</string>
    <string name="theme_title">Theme</string>
    <string name="light_theme_title">Light</string>
    <string name="dark_theme_title">Dark</string>
    <string name="black_theme_title">Black</string>
    <string name="popup_remember_size_pos_title">Remember popup size and position</string>
    <string name="popup_remember_size_pos_summary">Remember last size and position of popup</string>
    <string name="player_gesture_controls_title">Player gesture controls</string>
    <string name="player_gesture_controls_summary">Use gestures to control the brightness and volume of the player</string>
    <string name="show_search_suggestions_title">Search suggestions</string>
    <string name="show_search_suggestions_summary">Show suggestions when searching</string>
    <string name="enable_search_history_title">Search history</string>
    <string name="enable_search_history_summary">Store search queries locally</string>
    <string name="enable_watch_history_title">History</string>
    <string name="enable_watch_history_summary">Keep track of watched videos</string>
    <string name="resume_on_audio_focus_gain_title">Resume on focus gain</string>
    <string name="resume_on_audio_focus_gain_summary">Continue playing after interruptions (e.g. phone calls)</string>
    <string name="download_dialog_title">Download</string>
    <string name="next_video_title">Next video</string>
    <string name="show_next_and_similar_title">Show next and similar videos</string>
    <string name="show_hold_to_append_title">Show Hold to Append Tip</string>
    <string name="show_hold_to_append_summary">Show tip when background or popup button is pressed on video details page</string>
    <string name="url_not_supported_toast">URL not supported</string>
<<<<<<< HEAD
    <string name="default_content_country_title">Default content country</string>
=======
    <string name="service_title">Service</string>
>>>>>>> f5f83718
    <string name="search_language_title">Default content language</string>
    <string name="settings_category_player_title">Player</string>
    <string name="settings_category_player_behavior_title">Behavior</string>
    <string name="settings_category_video_audio_title">Video &amp; Audio</string>
    <string name="settings_category_history_title">History</string>
    <string name="settings_category_popup_title">Popup</string>
    <string name="settings_category_appearance_title">Appearance</string>
    <string name="settings_category_other_title">Other</string>
    <string name="background_player_playing_toast">Playing in background</string>
    <string name="popup_playing_toast">Playing in popup mode</string>
    <string name="background_player_append">Queued on background player</string>
    <string name="popup_playing_append">Queued on popup player</string>
    <string name="c3s_url" translatable="false">https://www.c3s.cc/</string>
    <string name="play_btn_text">Play</string>
    <string name="content">Content</string>
    <string name="show_age_restricted_content_title">Show age restricted content</string>
    <string name="video_is_age_restricted">Age Restricted Video. Allowing such material is possible from Settings.</string>
    <string name="duration_live">live</string>
    <string name="downloads">Downloads</string>
    <string name="downloads_title">Downloads</string>
    <string name="error_report_title">Error report</string>
    <string name="all">All</string>
    <string name="channel">Channel</string>
    <string name="playlist">Playlist</string>
    <string name="yes">Yes</string>
    <string name="later">Later</string>
    <string name="disabled">Disabled</string>
    <string name="filter">Filter</string>
    <string name="refresh">Refresh</string>
    <string name="clear">Clear</string>
    <string name="popup_resizing_indicator_title">Resizing</string>
    <string name="best_resolution">Best resolution</string>
    <string name="undo">Undo</string>
    <string name="play_all">Play All</string>

    <string name="notification_channel_id" translatable="false">newpipe</string>
    <string name="notification_channel_name">NewPipe Notification</string>
    <string name="notification_channel_description">Notifications for NewPipe Background and Popup Players</string>

    <string name="unknown_content">[Unknown]</string>

    <string name="toggle_orientation">Toggle Orientation</string>
    <string name="switch_to_background">Switch to Background</string>
    <string name="switch_to_popup">Switch to Popup</string>
    <string name="switch_to_main">Switch to Main</string>

    <!-- error strings -->
    <string name="general_error">Error</string>
    <string name="network_error">Network error</string>
    <string name="could_not_load_thumbnails">Could not load all thumbnails</string>
    <string name="youtube_signature_decryption_error">Could not decrypt video URL signature</string>
    <string name="parsing_error">Could not parse website</string>
    <string name="light_parsing_error">Could not parse website completely</string>
    <string name="content_not_available">Content not available</string>
    <string name="blocked_by_gema">Blocked by GEMA</string>
    <string name="could_not_setup_download_menu">Could not set up download menu</string>
    <string name="live_streams_not_supported">This is a LIVE STREAM, which is not yet supported.</string>
    <string name="could_not_get_stream">Could not get any stream</string>
    <string name="could_not_load_image">Could not load image</string>
    <string name="app_ui_crash">App/UI crashed</string>
    <string name="player_stream_failure">Failed to play this stream</string>
    <string name="player_unrecoverable_failure">Unrecoverable player error occurred</string>
    <string name="player_recoverable_failure">Recovering from player error</string>

    <!-- error activity -->
    <string name="sorry_string">Sorry, that should not have happened.</string>
    <string name="guru_meditation" translatable="false">Guru Meditation.</string>
    <string name="error_report_button_text">Report error via e-mail</string>
    <string name="error_snackbar_message">Sorry, some errors occurred.</string>
    <string name="error_snackbar_action">REPORT</string>
    <string name="what_device_headline">Info:</string>
    <string name="what_happened_headline">What happened:</string>
    <string name="info_labels">What:\\nRequest:\\nContent Lang:\\nService:\\nGMT Time:\\nPackage:\\nVersion:\\nOS version:\\nGlob. IP range:</string>
    <string name="your_comment">Your comment (in English):</string>
    <string name="error_details_headline">Details:</string>


    <!-- Content descriptions (for better accessibility) -->
    <string name="list_thumbnail_view_description">Video preview thumbnail</string>
    <string name="detail_thumbnail_view_description">Video preview thumbnail</string>
    <string name="detail_uploader_thumbnail_view_description">Uploader\'s avatar thumbnail</string>
    <string name="detail_likes_img_view_description">Likes</string>
    <string name="detail_dislikes_img_view_description">Dislikes</string>
    <string name="use_tor_title">Use Tor</string>
    <string name="use_tor_summary">(Experimental) Force download traffic through Tor for increased privacy (streaming videos not yet supported).</string>
    <string name="report_error">Report an Error</string>
    <string name="user_report">User report</string>
    <string name="search_no_results">No results</string>
    <string name="empty_view_no_videos" translatable="false">@string/no_videos</string>
    <string name="empty_subscription_feed_subtitle">Nothing Here But Crickets</string>

    <string name="err_dir_create">Cannot create download directory \'%1$s\'</string>
    <string name="info_dir_created">Created download directory \'%1$s\'</string>

    <string name="video">Video</string>
    <string name="audio">Audio</string>
    <string name="retry">Retry</string>
    <string name="storage_permission_denied">Storage access permission denied</string>
    <string name="use_old_player_title">Use old player</string>
    <string name="use_old_player_summary">Old built-in Mediaframework player</string>

    <string name="short_thousand">K</string>
    <string name="short_million">M</string>
    <string name="short_billion">B</string>

    <!--Zero don't get selected (in some languages) as it is not a "special case" for android-->
    <string name="no_subscribers">No subscribers</string>
    <plurals name="subscribers">
        <item quantity="one">%s subscriber</item>
        <item quantity="other">%s subscribers</item>
    </plurals>

    <string name="no_views">No views</string>
    <plurals name="views">
        <item quantity="one">%s view</item>
        <item quantity="other">%s views</item>
    </plurals>

    <string name="no_videos">No videos</string>
    <plurals name="videos">
        <item quantity="one">%s video</item>
        <item quantity="other">%s videos</item>
    </plurals>

    <!-- Missions -->
    <string name="start">Start</string>
    <string name="pause">Pause</string>
    <string name="view">Play</string>
    <string name="delete">Delete</string>
    <string name="checksum">Checksum</string>

    <!-- Fragment -->
    <string name="add">New mission</string>
    <string name="finish">OK</string>

    <!-- Msg -->
    <string name="msg_name">Filename</string>
    <string name="msg_threads">Threads</string>
    <string name="msg_error">Error</string>
    <string name="msg_server_unsupported">Server unsupported</string>
    <string name="msg_exists">File already exists</string>
    <string name="msg_url_malform">Malformed URL or Internet not available</string>
    <string name="msg_running">NewPipe Downloading</string>
    <string name="msg_running_detail">Tap for details</string>
    <string name="msg_wait">Please wait…</string>
    <string name="msg_copied">Copied to clipboard</string>
    <string name="no_available_dir">Please select an available download folder</string>
    <string name="msg_popup_permission">This permission is needed to\nopen in popup mode</string>

    <!-- Checksum types -->
    <string name="md5" translatable="false">MD5</string>
    <string name="sha1" translatable="false">SHA-1</string>
    <string name="reCaptchaActivity">reCAPTCHA</string>
    <string name="reCaptcha_title">reCAPTCHA Challenge</string>
    <string name="recaptcha_request_toast">reCAPTCHA Challenge requested</string>

    <!-- End of GigaGet's Strings -->

    <!-- Downloads -->
    <string name="settings_category_downloads_title">Download</string>
    <string name="settings_file_charset_title">Allowed characters in filenames</string>
    <string name="settings_file_replacement_character_summary">Invalid characters are replaced with this value</string>
    <string name="settings_file_replacement_character_title">Replacement character</string>

    <string name="charset_letters_and_digits_value" translatable="false">[^\\w\\d]+</string>
    <string name="charset_most_special_characters_value" translatable="false">[\\n\\r|\\?*&lt;":&gt;/']+</string>
    <string name="charset_letters_and_digits">Letters and digits</string>
    <string name="charset_most_special_characters">Most special characters</string>

    <!-- About -->
    <string name="title_activity_about">About NewPipe</string>
    <string name="action_settings">Settings</string>
    <string name="action_about">About</string>
    <string name="title_licenses">Third-party Licenses</string>
    <string name="copyright" formatted="true">© %1$s by %2$s under %3$s</string>
    <string name="error_unable_to_load_license">Could not load license</string>
    <string name="action_open_website">Open website</string>
    <string name="tab_about">About</string>
    <string name="tab_contributors">Contributors</string>
    <string name="tab_licenses">Licenses</string>
    <string name="app_description">A free lightweight YouTube frontend for Android.</string>
    <string name="contribution_title">Contribute</string>
    <string name="contribution_encouragement">Whether you have ideas of; translation, design changes, code cleaning, or real heavy code changes—help is always welcome. The more is done the better it gets!</string>
    <string name="github_url" translatable="false">https://github.com/TeamNewPipe/NewPipe</string>
    <string name="view_on_github">View on GitHub</string>
    <string name="donation_title">Donate</string>
    <string name="donation_encouragement">NewPipe gets developed by volunteers which spend their free time to bring the best experience to you. Now it is time to give back to make sure our developers can make NewPipe even more better while enjoying a cup of java!</string>
    <string name="donation_url" translatable="false">https://newpipe.schabi.org/donate</string>
    <string name="give_back">Give back</string>
    <string name="website_title">Website</string>
    <string name="website_encouragement">To get more information and the latest news about NewPipe visit our website.</string>
    <string name="website_url" translatable="false">https://newpipe.schabi.org/</string>
    <string name="app_license_title">NewPipe\'s License</string>
    <string name="app_license" translatable="false">NewPipe is Free Software: You can use, study share and improve it at your will. Specifically you can redistribute and/or modify it under the terms of the GNU General Public License as published by the Free Software Foundation, either version 3 of the License, or (at your option) any later version.</string>
    <string name="read_full_license">Read license</string>


    <!-- History -->
    <string name="title_activity_history">History</string>
    <string name="title_history_search">Searched</string>
    <string name="title_history_view">Watched</string>
    <string name="history_disabled">History is disabled</string>
    <string name="action_history">History</string>
    <string name="history_empty">The history is empty</string>
    <string name="history_cleared">History cleared</string>
    <string name="item_deleted">Item deleted</string>
    <string name="delete_item_search_history">Do you want to delete this item from search history?</string>

    <!-- Content -->
    <string name="main_page_content">Content of main page</string>
    <string name="blank_page_summary">Blank Page</string>
    <string name="kiosk_page_summary">Kiosk Page</string>
    <string name="subscription_page_summary">Subscription Page</string>
    <string name="feed_page_summary">Feed Page</string>
    <string name="channel_page_summary">Channel Page</string>
    <string-array name="main_page_content_names">
        <item>@string/blank_page_summary</item>
        <item>@string/kiosk_page_summary</item>
        <item>@string/feed_page_summary</item>
        <item>@string/subscription_page_summary</item>
        <item>@string/channel_page_summary</item>
    </string-array>
    <string name="select_a_channel">Select a channel</string>
    <string name="no_channel_subscribed_yet">No channel subscribed yet</string>
    <string name="select_a_kiosk">Select a kiosk</string>

    <!-- Kiosk Names -->
    <string name="kiosk">Kiosk</string>
    <string name="trending">Trending</string>
    <string name="top_50">Top 50</string>
    <string name="new_and_hot">New &amp; hot</string>
    <string name="service_kiosk_string" translatable="false">%1$s/%2$s</string>

    <!-- Play Queue -->
    <string name="title_activity_background_player">Background Player</string>
    <string name="title_activity_popup_player">Popup Player</string>
    <string name="play_queue_remove">Remove</string>
    <string name="play_queue_stream_detail">Details</string>
    <string name="play_queue_audio_settings">Audio Settings</string>
    <string name="hold_to_append">Hold To Enqueue</string>
    <string name="enqueue_on_background">Enqueue on Background</string>
    <string name="enqueue_on_popup">Enqueue on Popup</string>
    <string name="start_here_on_main">Start Playing Here</string>
    <string name="start_here_on_background">Start Here on Background</string>
    <string name="start_here_on_popup">Start Here on Popup</string>

    <!-- Drawer -->
    <string name="drawer_open">Open Drawer</string>
    <string name="drawer_close">Close Drawer</string>
    <string name="youtube" translatable="false">YouTube</string>
    <string name="soundcloud" translatable="false">SoundCloud</string>
</resources><|MERGE_RESOLUTION|>--- conflicted
+++ resolved
@@ -83,11 +83,8 @@
     <string name="show_hold_to_append_title">Show Hold to Append Tip</string>
     <string name="show_hold_to_append_summary">Show tip when background or popup button is pressed on video details page</string>
     <string name="url_not_supported_toast">URL not supported</string>
-<<<<<<< HEAD
     <string name="default_content_country_title">Default content country</string>
-=======
     <string name="service_title">Service</string>
->>>>>>> f5f83718
     <string name="search_language_title">Default content language</string>
     <string name="settings_category_player_title">Player</string>
     <string name="settings_category_player_behavior_title">Behavior</string>
