<?xml version='1.0' encoding='UTF-8'?>
<resources>
    <string name="app_name" translatable="false">NewPipe</string>
    <string name="main_bg_subtitle">Tap search to get started</string>
    <string name="view_count_text">%1$s views</string>
    <string name="upload_date_text">Published on %1$s</string>
    <string name="no_player_found">No stream player found. Do you want to install VLC?</string>
    <string name="install">Install</string>
    <string name="cancel">Cancel</string>
    <string name="fdroid_vlc_url" translatable="false">https://f-droid.org/repository/browse/?fdfilter=vlc&amp;fdid=org.videolan.vlc</string>
    <string name="open_in_browser">Open in browser</string>
    <string name="open_in_popup_mode">Open in popup mode</string>
    <string name="share">Share</string>
    <string name="download">Download</string>
    <string name="search">Search</string>
    <string name="settings">Settings</string>
    <string name="did_you_mean">Did you mean: %1$s ?</string>
    <string name="share_dialog_title">Share with</string>
    <string name="choose_browser">Choose browser</string>
    <string name="screen_rotation">rotation</string>
    <string name="use_external_video_player_title">Use external video player</string>
    <string name="use_external_video_player_summary">Some resolutions will NOT have audio when this option is enabled</string>
    <string name="use_external_audio_player_title">Use external audio player</string>
    <string name="popup_mode_share_menu_title">NewPipe popup mode</string>
    <string name="rss_button_title" translatable="false">RSS</string>
    <string name="subscribe_button_title">Subscribe</string>
    <string name="subscribed_button_title">Subscribed</string>
    <string name="channel_unsubscribed">Channel unsubscribed</string>
    <string name="subscription_change_failed">Unable to change subscription</string>
    <string name="subscription_update_failed">Unable to update subscription</string>

    <string name="tab_main">Main</string>
    <string name="tab_subscriptions">Subscriptions</string>

    <string name="fragment_whats_new">What\'s New</string>

    <string name="controls_background_title">Background</string>
    <string name="controls_popup_title">Popup</string>

    <string name="download_path_title">Video download path</string>
    <string name="download_path_summary">Path to store downloaded videos in</string>
    <string name="download_path_dialog_title">Enter download path for videos</string>

    <string name="download_path_audio_title">Audio download path</string>
    <string name="download_path_audio_summary">Path to store downloaded audio in</string>
    <string name="download_path_audio_dialog_title">Enter download path for audio files</string>

    <string name="autoplay_by_calling_app_title">Autoplay</string>
    <string name="autoplay_by_calling_app_summary">Automatically plays a video when NewPipe is called from another app</string>
    <string name="default_resolution_title">Default resolution</string>
    <string name="default_popup_resolution_title">Default popup resolution</string>
    <string name="show_higher_resolutions_title">Show higher resolutions</string>
    <string name="show_higher_resolutions_summary">Only some devices support playing 2K/4K videos</string>
    <string name="play_with_kodi_title">Play with Kodi</string>
    <string name="kore_not_found">Kore app not found. Install it?</string>
    <string name="kore_package" translatable="false">org.xbmc.kore</string>
    <string name="show_play_with_kodi_title">Show \"Play with Kodi\" option</string>
    <string name="show_play_with_kodi_summary">Display an option to play a video via Kodi media center</string>
    <string name="play_audio">Audio</string>
    <string name="default_audio_format_title">Default audio format</string>
    <string name="default_video_format_title">Default video format</string>
    <string name="webm_description">WebM — free format</string>
    <string name="m4a_description">M4A — better quality</string>
    <string name="theme_title">Theme</string>
    <string name="light_theme_title">Light</string>
    <string name="dark_theme_title">Dark</string>
    <string name="black_theme_title">Black</string>
    <string name="popup_remember_size_pos_title">Remember popup size and position</string>
    <string name="popup_remember_size_pos_summary">Remember last size and position of popup</string>
    <string name="player_gesture_controls_title">Player gesture controls</string>
    <string name="player_gesture_controls_summary">Use gestures to control the brightness and volume of the player</string>
    <string name="show_search_suggestions_title">Search suggestions</string>
    <string name="show_search_suggestions_summary">Show suggestions when searching</string>
    <string name="enable_search_history_title">Search history</string>
    <string name="enable_search_history_summary">Store search queries locally</string>
    <string name="enable_watch_history_title">History</string>
    <string name="enable_watch_history_summary">Keep track of watched videos</string>
    <string name="resume_on_audio_focus_gain_title">Resume on focus gain</string>
    <string name="resume_on_audio_focus_gain_summary">Continue playing after interruptions (e.g. phone calls)</string>
    <string name="download_dialog_title">Download</string>
    <string name="next_video_title">Next video</string>
    <string name="show_next_and_similar_title">Show next and similar videos</string>
    <string name="show_hold_to_append_title">Show Hold to Append Tip</string>
    <string name="show_hold_to_append_summary">Show tip when background or popup button is pressed on video details page</string>
    <string name="url_not_supported_toast">URL not supported</string>
    <string name="service_title">Service</string>
    <string name="search_language_title">Default content language</string>
    <string name="settings_category_player_title">Player</string>
    <string name="settings_category_player_behavior_title">Behavior</string>
    <string name="settings_category_video_audio_title">Video &amp; Audio</string>
    <string name="settings_category_history_title">History</string>
    <string name="settings_category_popup_title">Popup</string>
    <string name="settings_category_appearance_title">Appearance</string>
    <string name="settings_category_other_title">Other</string>
    <string name="background_player_playing_toast">Playing in background</string>
    <string name="popup_playing_toast">Playing in popup mode</string>
    <string name="background_player_append">Queued on background player</string>
    <string name="popup_playing_append">Queued on popup player</string>
    <string name="c3s_url" translatable="false">https://www.c3s.cc/</string>
    <string name="play_btn_text">Play</string>
    <string name="content">Content</string>
    <string name="show_age_restricted_content_title">Show age restricted content</string>
    <string name="video_is_age_restricted">Age Restricted Video. Allowing such material is possible from Settings.</string>
    <string name="duration_live">live</string>
    <string name="downloads">Downloads</string>
    <string name="downloads_title">Downloads</string>
    <string name="error_report_title">Error report</string>
    <string name="all">All</string>
    <string name="channel">Channel</string>
    <string name="playlist">Playlist</string>
    <string name="yes">Yes</string>
    <string name="later">Later</string>
    <string name="disabled">Disabled</string>
    <string name="filter">Filter</string>
    <string name="refresh">Refresh</string>
    <string name="clear">Clear</string>
    <string name="popup_resizing_indicator_title">Resizing</string>
    <string name="best_resolution">Best resolution</string>
    <string name="undo">Undo</string>
    <string name="play_all">Play All</string>

    <string name="notification_channel_id" translatable="false">newpipe</string>
    <string name="notification_channel_name">NewPipe Notification</string>
    <string name="notification_channel_description">Notifications for NewPipe Background and Popup Players</string>

    <string name="unknown_content">[Unknown]</string>

    <!-- error strings -->
    <string name="general_error">Error</string>
    <string name="network_error">Network error</string>
    <string name="could_not_load_thumbnails">Could not load all thumbnails</string>
    <string name="youtube_signature_decryption_error">Could not decrypt video URL signature</string>
    <string name="parsing_error">Could not parse website</string>
    <string name="light_parsing_error">Could not parse website completely</string>
    <string name="content_not_available">Content not available</string>
    <string name="blocked_by_gema">Blocked by GEMA</string>
    <string name="could_not_setup_download_menu">Could not set up download menu</string>
    <string name="live_streams_not_supported">This is a LIVE STREAM, which is not yet supported.</string>
    <string name="could_not_get_stream">Could not get any stream</string>
    <string name="could_not_load_image">Could not load image</string>
    <string name="app_ui_crash">App/UI crashed</string>
    <string name="player_stream_failure">Failed to play this stream</string>
    <string name="player_unrecoverable_failure">Unrecoverable player error occurred</string>
    <string name="player_recoverable_failure">Recovering from player error</string>

    <!-- error activity -->
    <string name="sorry_string">Sorry, that should not have happened.</string>
    <string name="guru_meditation" translatable="false">Guru Meditation.</string>
    <string name="error_report_button_text">Report error via e-mail</string>
    <string name="error_snackbar_message">Sorry, some errors occurred.</string>
    <string name="error_snackbar_action">REPORT</string>
    <string name="what_device_headline">Info:</string>
    <string name="what_happened_headline">What happened:</string>
    <string name="info_labels">What:\\nRequest:\\nContent Lang:\\nService:\\nGMT Time:\\nPackage:\\nVersion:\\nOS version:\\nGlob. IP range:</string>
    <string name="your_comment">Your comment (in English):</string>
    <string name="error_details_headline">Details:</string>


    <!-- Content descriptions (for better accessibility) -->
    <string name="list_thumbnail_view_description">Video preview thumbnail</string>
    <string name="detail_thumbnail_view_description">Video preview thumbnail</string>
    <string name="detail_uploader_thumbnail_view_description">Uploader\'s avatar thumbnail</string>
    <string name="detail_likes_img_view_description">Likes</string>
    <string name="detail_dislikes_img_view_description">Dislikes</string>
    <string name="use_tor_title">Use Tor</string>
    <string name="use_tor_summary">(Experimental) Force download traffic through Tor for increased privacy (streaming videos not yet supported).</string>
    <string name="report_error">Report an Error</string>
    <string name="user_report">User report</string>
    <string name="search_no_results">No results</string>
    <string name="empty_view_no_videos" translatable="false">@string/no_videos</string>
    <string name="empty_subscription_feed_subtitle">Nothing Here But Crickets</string>

    <string name="err_dir_create">Cannot create download directory \'%1$s\'</string>
    <string name="info_dir_created">Created download directory \'%1$s\'</string>

    <string name="video">Video</string>
    <string name="audio">Audio</string>
    <string name="retry">Retry</string>
    <string name="storage_permission_denied">Storage access permission denied</string>
    <string name="use_old_player_title">Use old player</string>
    <string name="use_old_player_summary">Old built-in Mediaframework player</string>

    <string name="short_thousand">K</string>
    <string name="short_million">M</string>
    <string name="short_billion">B</string>

    <!--Zero don't get selected (in some languages) as it is not a "special case" for android-->
    <string name="no_subscribers">No subscribers</string>
    <plurals name="subscribers">
        <item quantity="one">%s subscriber</item>
        <item quantity="other">%s subscribers</item>
    </plurals>

    <string name="no_views">No views</string>
    <plurals name="views">
        <item quantity="one">%s view</item>
        <item quantity="other">%s views</item>
    </plurals>

    <string name="no_videos">No videos</string>
    <plurals name="videos">
        <item quantity="one">%s video</item>
        <item quantity="other">%s videos</item>
    </plurals>

    <!-- Missions -->
    <string name="start">Start</string>
    <string name="pause">Pause</string>
    <string name="view">Play</string>
    <string name="delete">Delete</string>
    <string name="checksum">Checksum</string>

    <!-- Fragment -->
    <string name="add">New mission</string>
    <string name="finish">OK</string>

    <!-- Msg -->
    <string name="msg_name">Filename</string>
    <string name="msg_threads">Threads</string>
    <string name="msg_error">Error</string>
    <string name="msg_server_unsupported">Server unsupported</string>
    <string name="msg_exists">File already exists</string>
    <string name="msg_url_malform">Malformed URL or Internet not available</string>
    <string name="msg_running">NewPipe Downloading</string>
    <string name="msg_running_detail">Tap for details</string>
    <string name="msg_wait">Please wait…</string>
    <string name="msg_copied">Copied to clipboard</string>
    <string name="no_available_dir">Please select an available download folder</string>
    <string name="msg_popup_permission">This permission is needed to\nopen in popup mode</string>

    <!-- Checksum types -->
    <string name="md5" translatable="false">MD5</string>
    <string name="sha1" translatable="false">SHA-1</string>
    <string name="reCaptchaActivity">reCAPTCHA</string>
    <string name="reCaptcha_title">reCAPTCHA Challenge</string>
    <string name="recaptcha_request_toast">reCAPTCHA Challenge requested</string>

    <!-- End of GigaGet's Strings -->

    <!-- Downloads -->
    <string name="settings_category_downloads_title">Download</string>
    <string name="settings_file_charset_title">Allowed characters in filenames</string>
    <string name="settings_file_replacement_character_summary">Invalid characters are replaced with this value</string>
    <string name="settings_file_replacement_character_title">Replacement character</string>

    <string name="charset_letters_and_digits_value" translatable="false">[^\\w\\d]+</string>
    <string name="charset_most_special_characters_value" translatable="false">[\\n\\r|\\?*&lt;":&gt;/']+</string>
    <string name="charset_letters_and_digits">Letters and digits</string>
    <string name="charset_most_special_characters">Most special characters</string>

    <!-- About -->
    <string name="title_activity_about">About NewPipe</string>
    <string name="action_settings">Settings</string>
    <string name="action_about">About</string>
    <string name="title_licenses">Third-party Licenses</string>
    <string name="copyright" formatted="true">© %1$s by %2$s under %3$s</string>
    <string name="error_unable_to_load_license">Could not load license</string>
    <string name="action_open_website">Open website</string>
    <string name="tab_about">About</string>
    <string name="tab_contributors">Contributors</string>
    <string name="tab_licenses">Licenses</string>
    <string name="github_url" translatable="false">https://github.com/TeamNewPipe/NewPipe</string>
    <string name="app_description">A free lightweight YouTube frontend for Android.</string>
    <string name="app_license" translatable="false">NewPipe is Free Software: You can use, study share and improve it at your will. Specifically you can redistribute and/or modify it under the terms of the GNU General Public License as published by the Free Software Foundation, either version 3 of the License, or (at your option) any later version.</string>
    <string name="view_on_github">View on GitHub</string>
    <string name="app_license_title">NewPipe\'s License</string>
    <string name="contribution_encouragement">Whether you have ideas of; translation, design changes, code cleaning, or real heavy code changes—help is always welcome. The more is done the better it gets!</string>
    <string name="read_full_license">Read license</string>
    <string name="contribution_title">Contribution</string>

    <!-- History -->
    <string name="title_activity_history">History</string>
    <string name="title_history_search">Searched</string>
    <string name="title_history_view">Watched</string>
    <string name="history_disabled">History is disabled</string>
    <string name="action_history">History</string>
    <string name="history_empty">The history is empty</string>
    <string name="history_cleared">History cleared</string>
    <string name="item_deleted">Item deleted</string>
    <string name="delete_item_search_history">Do you want to delete this item from search history?</string>

    <!-- Content -->
    <string name="main_page_content">Content of main page</string>
    <string name="blank_page_summary">Blank Page</string>
    <string name="kiosk_page_summary">Kiosk Page</string>
    <string name="subscription_page_summary">Subscription Page</string>
    <string name="feed_page_summary">Feed Page</string>
    <string name="channel_page_summary">Channel Page</string>
    <string-array name="main_page_content_names">
        <item>@string/blank_page_summary</item>
        <item>@string/kiosk_page_summary</item>
        <item>@string/feed_page_summary</item>
        <item>@string/subscription_page_summary</item>
        <item>@string/channel_page_summary</item>
    </string-array>
    <string name="select_a_channel">Select a channel</string>
    <string name="no_channel_subscribed_yet">No channel subscribed yet</string>
    <string name="select_a_kiosk">Select a kiosk</string>

    <!-- Kiosk Names -->
    <string name="kiosk">Kiosk</string>
    <string name="trending">Trending</string>
    <string name="top_50">Top 50</string>
    <string name="new_and_hot">New &amp; hot</string>
    <string name="service_kiosk_string" translatable="false">%1$s/%2$s</string>

    <!-- Play Queue -->
    <string name="title_activity_background_player">Background Player</string>
    <string name="title_activity_popup_player">Popup Player</string>
    <string name="play_queue_remove">Remove</string>
    <string name="play_queue_stream_detail">Details</string>
    <string name="play_queue_audio_settings">Audio Settings</string>
    <string name="hold_to_append">Hold To Enqueue</string>
<<<<<<< HEAD

    <!-- Drawer -->
    <string name="drawer_open">Open Drawer</string>
    <string name="drawer_close">Close Drawer</string>
    <string name="youtube" translatable="false">YouTube</string>
    <string name="soundcloud" translatable="false">SoundCloud</string>
=======
    <string name="enqueue_on_background">Enqueue on Background</string>
    <string name="enqueue_on_popup">Enqueue on Popup</string>
    <string name="start_here_on_main">Start Playing Here</string>
    <string name="start_here_on_background">Start Here on Background</string>
    <string name="start_here_on_popup">Start Here on Popup</string>
>>>>>>> 21a7a73f
</resources><|MERGE_RESOLUTION|>--- conflicted
+++ resolved
@@ -311,18 +311,15 @@
     <string name="play_queue_stream_detail">Details</string>
     <string name="play_queue_audio_settings">Audio Settings</string>
     <string name="hold_to_append">Hold To Enqueue</string>
-<<<<<<< HEAD
+    <string name="enqueue_on_background">Enqueue on Background</string>
+    <string name="enqueue_on_popup">Enqueue on Popup</string>
+    <string name="start_here_on_main">Start Playing Here</string>
+    <string name="start_here_on_background">Start Here on Background</string>
+    <string name="start_here_on_popup">Start Here on Popup</string>
 
     <!-- Drawer -->
     <string name="drawer_open">Open Drawer</string>
     <string name="drawer_close">Close Drawer</string>
     <string name="youtube" translatable="false">YouTube</string>
     <string name="soundcloud" translatable="false">SoundCloud</string>
-=======
-    <string name="enqueue_on_background">Enqueue on Background</string>
-    <string name="enqueue_on_popup">Enqueue on Popup</string>
-    <string name="start_here_on_main">Start Playing Here</string>
-    <string name="start_here_on_background">Start Here on Background</string>
-    <string name="start_here_on_popup">Start Here on Popup</string>
->>>>>>> 21a7a73f
 </resources>