<resources>

    <style name="OpeningTheme" parent="Theme.AppCompat.NoActionBar">
        <item name="colorPrimary">@android:color/transparent</item>
        <item name="colorPrimaryDark">@android:color/transparent</item>
        <item name="colorAccent">@android:color/transparent</item>

        <item name="android:windowBackground">@drawable/splash_background</item>
    </style>

    <!-- Base themes -->

    <style name="LightTheme" parent="Theme.AppCompat.Light.NoActionBar">
        <item name="colorPrimary">@color/light_youtube_primary_color</item>
        <item name="colorPrimaryDark">@color/light_youtube_dark_color</item>
        <item name="colorAccent">@color/light_youtube_accent_color</item>
        <item name="android:windowBackground">@color/light_background_color</item>
        <item name="windowBackground">@color/light_background_color</item>

        <item name="thumbs_up">@drawable/ic_thumb_up_black_24dp</item>
        <item name="thumbs_down">@drawable/ic_thumb_down_black_24dp</item>
        <item name="info">@drawable/ic_info_outline_black_24dp</item>
        <item name="bug">@drawable/ic_bug_report_black_24dp</item>
        <item name="audio">@drawable/ic_headset_black_24dp</item>
        <item name="download">@drawable/ic_file_download_black_24dp</item>
        <item name="share">@drawable/ic_share_black_24dp</item>
        <item name="cast">@drawable/ic_cast_black_24dp</item>
        <item name="rss">@drawable/ic_rss_feed_black_24dp</item>
        <item name="search">@drawable/ic_search_black_24dp</item>
        <item name="close">@drawable/ic_close_black_24dp</item>
        <item name="filter">@drawable/ic_filter_list_black_24dp</item>
        <item name="popup">@drawable/ic_picture_in_picture_black_24dp</item>
        <item name="expand">@drawable/ic_expand_more_black_24dp</item>
        <item name="collapse">@drawable/ic_expand_less_black_24dp</item>
        <item name="volume_off">@drawable/ic_volume_off_black_24dp</item>
        <item name="palette">@drawable/ic_palette_black_24dp</item>
        <item name="language">@drawable/ic_language_black_24dp</item>
        <item name="history">@drawable/ic_history_black_24dp</item>
        <item name="drag_handle">@drawable/ic_drag_handle_black_24dp</item>
        <item name="selected">@drawable/ic_fiber_manual_record_black_24dp</item>
        <item name="search_add">@drawable/ic_arrow_top_left_black_24dp</item>
        <item name="options">@drawable/ic_more_vert_black_24dp</item>
        <item name="play">@drawable/ic_play_arrow_black_24dp</item>
        <item name="pause">@drawable/ic_pause_black_24dp</item>
        <item name="settings">@drawable/ic_settings_black_24dp</item>
        <item name="ic_hot">@drawable/ic_whatshot_black_24dp</item>
        <item name="ic_kiosk_local">@drawable/ic_kiosk_local_black_24dp</item>
        <item name="ic_kiosk_recent">@drawable/ic_kiosk_recent_black_24dp</item>
        <item name="ic_channel">@drawable/ic_channel_black_24dp</item>
        <item name="ic_bookmark">@drawable/ic_bookmark_black_24dp</item>
        <item name="ic_playlist_add">@drawable/ic_playlist_add_black_24dp</item>
        <item name="ic_playlist_check">@drawable/ic_playlist_add_check_black_24dp</item>
        <item name="ic_import_export">@drawable/ic_import_export_black_24dp</item>
        <item name="ic_save">@drawable/ic_save_black_24dp</item>
        <item name="ic_backup">@drawable/ic_backup_black_24dp</item>
        <item name="ic_add">@drawable/ic_add_black_24dp</item>
        <item name="ic_restore_defaults">@drawable/ic_settings_backup_restore_black_24dp</item>
        <item name="ic_blank_page">@drawable/ic_blank_page_black_24dp</item>
        <item name="ic_list">@drawable/ic_list_black_24dp</item>
        <item name="ic_grid">@drawable/ic_grid_black_24dp</item>
        <item name="ic_delete">@drawable/ic_delete_black_24dp</item>
        <item name="ic_settings_update">@drawable/ic_settings_update_black</item>
<<<<<<< HEAD
        <item name="baseline_timer">@drawable/baseline_timer_black_24</item>
=======
        <item name="ic_done">@drawable/ic_done_black_24dp</item>
>>>>>>> d137b6db

        <item name="separator_color">@color/light_separator_color</item>
        <item name="contrast_background_color">@color/light_contrast_background_color</item>
        <item name="checked_selector_drawable">@drawable/light_checked_selector</item>
        <item name="queue_background_color">@color/light_queue_background_color</item>
        <item name="toolbar_shadow_drawable">@drawable/toolbar_shadow_light</item>
        <item name="selector_drawable">@drawable/light_selector</item>
        <item name="colorControlHighlight">@color/light_ripple_color</item>
        <item name="progress_horizontal_drawable">@drawable/progress_youtube_horizontal_light</item>

        <item name="preferenceTheme">@style/PreferenceThemeOverlay.v14.Material</item>
    </style>

    <style name="LightTheme.Switchable">
        <item name="android:windowAnimationStyle">@style/SwitchAnimation</item>
    </style>

    <style name="Base.V7.DarkTheme" parent="Theme.AppCompat.NoActionBar" />
    <style name="Base.DarkTheme" parent="Base.V7.DarkTheme" />
    <style name="DarkTheme" parent="Base.DarkTheme">
        <item name="colorPrimary">@color/dark_youtube_primary_color</item>
        <item name="colorPrimaryDark">@color/dark_youtube_dark_color</item>
        <item name="colorAccent">@color/dark_youtube_accent_color</item>
        <item name="android:windowBackground">@color/dark_background_color</item>
        <item name="windowBackground">@color/dark_background_color</item>

        <item name="thumbs_up">@drawable/ic_thumb_up_white_24dp</item>
        <item name="thumbs_down">@drawable/ic_thumb_down_white_24dp</item>
        <item name="audio">@drawable/ic_headset_white_24dp</item>
        <item name="info">@drawable/ic_info_outline_white_24dp</item>
        <item name="bug">@drawable/ic_bug_report_white_24dp</item>
        <item name="download">@drawable/ic_file_download_white_24dp</item>
        <item name="share">@drawable/ic_share_white_24dp</item>
        <item name="cast">@drawable/ic_cast_white_24dp</item>
        <item name="rss">@drawable/ic_rss_feed_white_24dp</item>
        <item name="search">@drawable/ic_search_white_24dp</item>
        <item name="close">@drawable/ic_close_white_24dp</item>
        <item name="filter">@drawable/ic_filter_list_white_24dp</item>
        <item name="popup">@drawable/ic_picture_in_picture_white_24dp</item>
        <item name="expand">@drawable/ic_expand_more_white_24dp</item>
        <item name="collapse">@drawable/ic_expand_less_white_24dp</item>
        <item name="volume_off">@drawable/ic_volume_off_white_24dp</item>
        <item name="palette">@drawable/ic_palette_white_24dp</item>
        <item name="language">@drawable/ic_language_white_24dp</item>
        <item name="history">@drawable/ic_history_white_24dp</item>
        <item name="drag_handle">@drawable/ic_drag_handle_white_24dp</item>
        <item name="selected">@drawable/ic_fiber_manual_record_white_24dp</item>
        <item name="search_add">@drawable/ic_arrow_top_left_white_24dp</item>
        <item name="options">@drawable/ic_more_vert_white_24dp</item>
        <item name="play">@drawable/ic_play_arrow_white_24dp</item>
        <item name="settings">@drawable/ic_settings_white_24dp</item>
        <item name="ic_hot">@drawable/ic_whatshot_white_24dp</item>
        <item name="ic_kiosk_local">@drawable/ic_kiosk_local_white_24dp</item>
        <item name="ic_kiosk_recent">@drawable/ic_kiosk_recent_white_24dp</item>
        <item name="ic_channel">@drawable/ic_channel_white_24dp</item>
        <item name="ic_bookmark">@drawable/ic_bookmark_white_24dp</item>
        <item name="ic_playlist_add">@drawable/ic_playlist_add_white_24dp</item>
        <item name="ic_playlist_check">@drawable/ic_playlist_add_check_white_24dp</item>
        <item name="ic_import_export">@drawable/ic_import_export_white_24dp</item>
        <item name="ic_save">@drawable/ic_save_white_24dp</item>
        <item name="ic_backup">@drawable/ic_backup_white_24dp</item>
        <item name="ic_add">@drawable/ic_add_white_24dp</item>
        <item name="ic_restore_defaults">@drawable/ic_settings_backup_restore_white_24dp</item>
        <item name="ic_blank_page">@drawable/ic_blank_page_white_24dp</item>
        <item name="ic_list">@drawable/ic_list_white_24dp</item>
        <item name="ic_grid">@drawable/ic_grid_white_24dp</item>
        <item name="ic_delete">@drawable/ic_delete_white_24dp</item>
        <item name="pause">@drawable/ic_pause_white_24dp</item>
        <item name="ic_settings_update">@drawable/ic_settings_update_white</item>
<<<<<<< HEAD
        <item name="baseline_timer">@drawable/baseline_timer_white_24</item>
=======
        <item name="ic_done">@drawable/ic_done_white_24dp</item>
>>>>>>> d137b6db

        <item name="separator_color">@color/dark_separator_color</item>
        <item name="contrast_background_color">@color/dark_contrast_background_color</item>
        <item name="checked_selector_drawable">@drawable/dark_checked_selector</item>
        <item name="queue_background_color">@color/dark_queue_background_color</item>
        <item name="toolbar_shadow_drawable">@drawable/toolbar_shadow_dark</item>
        <item name="selector_drawable">@drawable/dark_selector</item>
        <item name="colorControlHighlight">@color/dark_ripple_color</item>
        <item name="progress_horizontal_drawable">@drawable/progress_youtube_horizontal_dark</item>

        <item name="preferenceTheme">@style/PreferenceThemeOverlay.v14.Material</item>
    </style>

    <style name="DarkTheme.Switchable">
        <item name="android:windowAnimationStyle">@style/SwitchAnimation</item>
    </style>

    <style name="Base.V7.BlackTheme" parent="DarkTheme"/>
    <style name="Base.BlackTheme" parent="Base.V7.BlackTheme"/>
    <style name="BlackTheme" parent="Base.BlackTheme">
        <item name="android:windowBackground">@color/black_background_color</item>
        <item name="windowBackground">@color/black_background_color</item>

        <item name="separator_color">@color/black_separator_color</item>
        <item name="contrast_background_color">@color/black_contrast_background_color</item>
    </style>

    <style name="BlackTheme.Switchable">
        <item name="android:windowAnimationStyle">@style/SwitchAnimation</item>
    </style>

    <!-- Dialogs -->
    <style name="LightDialogTheme" parent="Theme.AppCompat.Light.Dialog">
        <item name="colorPrimary">@color/light_youtube_primary_color</item>
        <item name="colorPrimaryDark">@color/light_youtube_dark_color</item>
        <item name="colorAccent">@color/light_youtube_accent_color</item>
        <item name="android:windowBackground">@color/light_dialog_background_color</item>
        <item name="windowBackground">@color/light_dialog_background_color</item>
    </style>

    <style name="DarkDialogTheme" parent="Theme.AppCompat.Dialog">
        <item name="colorPrimary">@color/dark_youtube_primary_color</item>
        <item name="colorPrimaryDark">@color/dark_youtube_dark_color</item>
        <item name="colorAccent">@color/dark_youtube_accent_color</item>
        <item name="android:windowBackground">@color/dark_dialog_background_color</item>
        <item name="windowBackground">@color/dark_dialog_background_color</item>
    </style>

    <!-- Settings -->
    <style name="LightSettingsTheme" parent="LightTheme">
        <item name="colorAccent">@color/light_settings_accent_color</item>
    </style>

    <style name="DarkSettingsTheme" parent="DarkTheme">
        <item name="colorAccent">@color/dark_settings_accent_color</item>
    </style>

    <style name="BlackSettingsTheme" parent="BlackTheme">
        <item name="colorAccent">@color/black_settings_accent_color</item>
    </style>

    <style name="SwitchAnimation" parent="@android:style/Animation.Activity">
        <item name="android:windowEnterAnimation">@anim/switch_service_in</item>
        <item name="android:windowExitAnimation">@anim/switch_service_out</item>
    </style>

    <style name="Toolbar.Title" parent="TextAppearance.Widget.AppCompat.Toolbar.Title">
        <item name="android:textSize">18sp</item>
    </style>

    <style name="OldVideoPlayerTheme" parent="Theme.AppCompat.Light.DarkActionBar">
        <item name="colorPrimary">@color/light_youtube_primary_color</item>
        <item name="colorPrimaryDark">@color/light_youtube_dark_color</item>
        <item name="colorAccent">@color/light_youtube_accent_color</item>
        <item name="android:windowFullscreen">false</item>
        <item name="android:windowActionBarOverlay">true</item>
        <item name="windowActionBarOverlay">true</item>
        <item name="android:actionBarStyle">@style/OldVideoPlayerActionBarTheme</item>
        <item name="actionBarStyle">@style/OldVideoPlayerActionBarTheme</item>
        <item name="android:windowBackground">@android:color/black</item>
    </style>

    <style name="OldVideoPlayerActionBarTheme" parent="Widget.AppCompat.Light.ActionBar.Solid.Inverse">
        <item name="android:displayOptions">showHome</item>
        <item name="displayOptions">showHome</item>
        <item name="android:background">@color/video_overlay_color</item>
        <item name="background">@color/video_overlay_color</item>
    </style>

    <style name="RouterActivityThemeLight" parent="LightTheme">
        <item name="colorPrimary">@android:color/transparent</item>
        <item name="colorPrimaryDark">@android:color/transparent</item>
        <item name="colorAccent">@android:color/transparent</item>

        <item name="android:windowNoTitle">true</item>
        <item name="android:windowBackground">@android:color/transparent</item>
        <item name="android:colorBackgroundCacheHint">@null</item>
        <item name="android:windowIsTranslucent">true</item>
        <item name="android:windowAnimationStyle">@null</item>
    </style>

    <style name="RouterActivityThemeDark" parent="DarkTheme">
        <item name="colorPrimary">@android:color/transparent</item>
        <item name="colorPrimaryDark">@android:color/transparent</item>
        <item name="colorAccent">@android:color/transparent</item>

        <item name="android:windowNoTitle">true</item>
        <item name="android:windowBackground">@android:color/transparent</item>
        <item name="android:colorBackgroundCacheHint">@null</item>
        <item name="android:windowIsTranslucent">true</item>
        <item name="android:windowAnimationStyle">@null</item>
    </style>

    <style name="NavViewTextStyle">
        <item name="android:ellipsize">end</item>
    </style>
</resources><|MERGE_RESOLUTION|>--- conflicted
+++ resolved
@@ -60,11 +60,8 @@
         <item name="ic_grid">@drawable/ic_grid_black_24dp</item>
         <item name="ic_delete">@drawable/ic_delete_black_24dp</item>
         <item name="ic_settings_update">@drawable/ic_settings_update_black</item>
-<<<<<<< HEAD
+        <item name="ic_done">@drawable/ic_done_black_24dp</item>
         <item name="baseline_timer">@drawable/baseline_timer_black_24</item>
-=======
-        <item name="ic_done">@drawable/ic_done_black_24dp</item>
->>>>>>> d137b6db
 
         <item name="separator_color">@color/light_separator_color</item>
         <item name="contrast_background_color">@color/light_contrast_background_color</item>
@@ -134,11 +131,8 @@
         <item name="ic_delete">@drawable/ic_delete_white_24dp</item>
         <item name="pause">@drawable/ic_pause_white_24dp</item>
         <item name="ic_settings_update">@drawable/ic_settings_update_white</item>
-<<<<<<< HEAD
+        <item name="ic_done">@drawable/ic_done_white_24dp</item>
         <item name="baseline_timer">@drawable/baseline_timer_white_24</item>
-=======
-        <item name="ic_done">@drawable/ic_done_white_24dp</item>
->>>>>>> d137b6db
 
         <item name="separator_color">@color/dark_separator_color</item>
         <item name="contrast_background_color">@color/dark_contrast_background_color</item>
