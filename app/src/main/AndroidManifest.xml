<?xml version="1.0" encoding="utf-8"?>
<manifest xmlns:android="http://schemas.android.com/apk/res/android"
    xmlns:tools="http://schemas.android.com/tools"
    package="org.schabi.newpipe">

    <uses-permission android:name="android.permission.INTERNET" />
    <uses-permission android:name="android.permission.WAKE_LOCK" />
    <uses-permission android:name="android.permission.ACCESS_NETWORK_STATE" />
    <uses-permission android:name="android.permission.WRITE_EXTERNAL_STORAGE" />

    <application
        android:name=".App"
        android:allowBackup="true"
        android:icon="@mipmap/ic_launcher"
        android:label="@string/app_name"
        android:logo="@mipmap/ic_launcher"
        android:theme="@style/AppTheme"
        tools:ignore="AllowBackup">

        <activity
<<<<<<< HEAD
            android:name=".VideoItemListActivity"
            android:label="@string/app_name"
            android:theme="@style/SplashScreenTheme">
=======
            android:name=".MainActivity"
            android:label="@string/app_name">
>>>>>>> cc74c985
            <intent-filter>
                <action android:name="android.intent.action.MAIN" />

                <category android:name="android.intent.category.LAUNCHER" />
            </intent-filter>
        </activity>
        <activity
            android:name=".detail.VideoItemDetailActivity"
            android:label="@string/title_videoitem_detail"
            android:theme="@style/AppTheme">
            <meta-data
                android:name="android.support.PARENT_ACTIVITY"
                android:value=".MainActivity" />

            <intent-filter>
                <action android:name="android.intent.action.VIEW" />
                <action android:name="android.media.action.MEDIA_PLAY_FROM_SEARCH" />
                <action android:name="android.nfc.action.NDEF_DISCOVERED" />

                <category android:name="android.intent.category.DEFAULT" />
                <category android:name="android.intent.category.BROWSABLE" />

                <data android:scheme="http" />
                <data android:scheme="https" />
                <data android:host="youtube.com" />
                <data android:host="m.youtube.com" />
                <data android:host="www.youtube.com" />
                <data android:pathPrefix="/v/" />
                <data android:pathPrefix="/watch" />
                <data android:pathPrefix="/attribution_link" />
            </intent-filter>
            <intent-filter>
                <action android:name="android.intent.action.VIEW" />
                <action android:name="android.media.action.MEDIA_PLAY_FROM_SEARCH" />
                <action android:name="android.nfc.action.NDEF_DISCOVERED" />

                <category android:name="android.intent.category.DEFAULT" />
                <category android:name="android.intent.category.BROWSABLE" />

                <data android:scheme="http" />
                <data android:scheme="https" />
                <data android:host="youtu.be" />
                <data android:pathPrefix="/" />
            </intent-filter>
            <intent-filter>
                <action android:name="android.intent.action.VIEW" />
                <action android:name="android.media.action.MEDIA_PLAY_FROM_SEARCH" />
                <action android:name="android.nfc.action.NDEF_DISCOVERED" />

                <category android:name="android.intent.category.DEFAULT" />
                <category android:name="android.intent.category.BROWSABLE" />

                <data android:scheme="vnd.youtube" />
                <data android:scheme="vnd.youtube.launch" />
            </intent-filter>
        </activity>
        <activity
            android:name=".player.PlayVideoActivity"
            android:configChanges="orientation|keyboardHidden|screenSize"
            android:theme="@style/VideoPlayerTheme"
            tools:ignore="UnusedAttribute" />

        <service
            android:name=".player.BackgroundPlayer"
            android:exported="false"
            android:label="@string/background_player_name" />

        <activity
            android:name=".player.ExoPlayerActivity"
            android:configChanges="keyboard|keyboardHidden|orientation|screenSize"
            android:label="@string/app_name"
            android:launchMode="singleInstance"
            android:theme="@style/PlayerTheme">
            <intent-filter>
                <action android:name="org.schabi.newpipe.exoplayer.action.VIEW" />

                <category android:name="android.intent.category.DEFAULT" />

                <data android:scheme="http" />
                <data android:scheme="https" />
                <data android:scheme="content" />
                <data android:scheme="asset" />
                <data android:scheme="file" />
            </intent-filter>
        </activity>

        <service
            android:name=".player.BackgroundPlayer"
            android:exported="false"
            android:label="@string/background_player_name" />

        <activity
            android:name=".settings.SettingsActivity"
            android:label="@string/settings_activity_title" />
        <activity
            android:name=".PanicResponderActivity"
            android:launchMode="singleInstance"
            android:noHistory="true"
            android:theme="@android:style/Theme.NoDisplay">
            <intent-filter>
                <action android:name="info.guardianproject.panic.action.TRIGGER" />

                <category android:name="android.intent.category.DEFAULT" />
            </intent-filter>
        </activity>
        <activity
            android:name=".ExitActivity"
            android:label="@string/general_error"
            android:theme="@android:style/Theme.NoDisplay" />
        <activity android:name=".ErrorActivity" />

        <!-- giga get related -->
        <activity
            android:name=".download.MainActivity"
            android:label="@string/app_name"
            android:launchMode="singleTask"
            android:theme="@style/AppTheme" />

        <service android:name="us.shandian.giga.service.DownloadManagerService" />

        <activity
            android:name="com.nononsenseapps.filepicker.FilePickerActivity"
            android:label="@string/app_name"
<<<<<<< HEAD
            android:theme="@style/FilePickerTheme"
            android:launchMode="singleTop">
        </activity>

=======
            android:launchMode="singleTask"
            android:theme="@style/FilePickerTheme" />
        <activity
            android:name=".ChannelActivity"
            android:label="@string/title_activity_channel"
            android:theme="@style/AppTheme.NoActionBar" />
>>>>>>> cc74c985
    </application>

</manifest><|MERGE_RESOLUTION|>--- conflicted
+++ resolved
@@ -18,14 +18,8 @@
         tools:ignore="AllowBackup">
 
         <activity
-<<<<<<< HEAD
-            android:name=".VideoItemListActivity"
-            android:label="@string/app_name"
-            android:theme="@style/SplashScreenTheme">
-=======
             android:name=".MainActivity"
             android:label="@string/app_name">
->>>>>>> cc74c985
             <intent-filter>
                 <action android:name="android.intent.action.MAIN" />
 
@@ -149,19 +143,15 @@
         <activity
             android:name="com.nononsenseapps.filepicker.FilePickerActivity"
             android:label="@string/app_name"
-<<<<<<< HEAD
             android:theme="@style/FilePickerTheme"
             android:launchMode="singleTop">
         </activity>
 
-=======
-            android:launchMode="singleTask"
-            android:theme="@style/FilePickerTheme" />
         <activity
             android:name=".ChannelActivity"
             android:label="@string/title_activity_channel"
             android:theme="@style/AppTheme.NoActionBar" />
->>>>>>> cc74c985
+
     </application>
 
 </manifest>